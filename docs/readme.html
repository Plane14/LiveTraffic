--- conflicted
+++ resolved
@@ -1,2543 +1,2540 @@
-<!DOCTYPE html>
-<html lang="en">
-<head>
-    <title>LiveTraffic Readme</title>
-    <meta charset="utf-8">
-	<meta name="viewport" content="width=device-width, initial-scale=1">
-    <style>
-        body {
-            font-family: Calibri, Arial, Helvetica, sans-serif;
-            max-width: 800px;
-            margin: auto;
-        }
-
-        header {
-        	position: -webkit-sticky; /* Safari */
-			position: sticky;
-  			top: 0;
-  			background-color: white
-        }
-
-        header h1 {
-  			background-color: white
-        	float:left
-        }
-
-        header li {
-        	float:left
-  			background-color: white
-        }
-
-        header ul {
- 			  list-style-type: none;
-              margin: 0;
-              padding: 0;
-              overflow: hidden;
-              background-color: #F5F7F9;
-            }
-
-        header li {
-          float: left;
-        }
-
-        header li a {
-          display: block;
-          color: black;
-          text-align: center;
-          text-decoration: none;
-          padding: 14px 16px;
-        }
-
-        header li a:hover {
-          background-color: #6A737B;
-        }
-
-    </style></head>
-<body>
-    <header>
-        <ul>
-            <li style="padding:14px 16px"><b>LiveTraffic Readme</b></li>
-            <li><a href="#documentation">Documentation</a></li>
-            <li><a href="#support">Support</a></li>
-            <li><a href="#release-notes">Release Notes</a></li>
-        </ul>
-    </header>
-
-    <H1>LiveTraffic Readme</H1>
-
-    <h2 id="documentation">Documentation</h2>
-
-    <P>
-        For full documentation please visit
-        <a href="https://twinfan.gitbook.io/livetraffic">LiveTraffic on GitBook</a>:
-        <ul>
-            <li>
-                Please take a moment to understand the
-                <a href="https://twinfan.gitbook.io/livetraffic/introduction/limitations"><b>limitations</b></a>
-                that come with the approach LiveTraffic takes.
-            </li>
-            <li>
-                Then continue to confirm
-                <a href="https://twinfan.gitbook.io/livetraffic/introduction/requirements">requirements</a>
-            </li>
-            <li>
-                and, certainly,
-                <a href="https://twinfan.gitbook.io/livetraffic/setup/installation/step-by-step"><b>do the setup</b></a>,
-                which includes not only copying the plugin itself,
-                but also the installation of CSL models.
-            </li>
-        </ul>
-    </P>
-
-    <h3>Resulting Directory Structure</h3>
-
-    <P>...under X-Plane's <code>Resources/plugins</code> folder:</P>
-
-    <P>
-        <code>LiveTraffic/</code><br>
-        <code>&nbsp;&nbsp;&nbsp;&nbsp;lin_x64/LiveTraffic.xpl</code><br>
-        <code>&nbsp;&nbsp;&nbsp;&nbsp;&nbsp;&nbsp;&nbsp;&nbsp;&nbsp;&nbsp;&nbsp;&nbsp;LiveTraffic-bionic.xpl</code><br>
-        <code>&nbsp;&nbsp;&nbsp;&nbsp;mac_x64/LiveTraffic.xpl</code><br>
-        <code>&nbsp;&nbsp;&nbsp;&nbsp;win_x64/LiveTraffic.xpl</code><br>
-        <code>&nbsp;&nbsp;&nbsp;&nbsp;Resources/</code><br>
-        <code>&nbsp;&nbsp;&nbsp;&nbsp;&nbsp;&nbsp;&nbsp;&nbsp;CSL/...</code> (here you can install CSL packages)<br>
-        <code>&nbsp;&nbsp;&nbsp;&nbsp;&nbsp;&nbsp;&nbsp;&nbsp;ShippedCSL/XCSL_CARS/...</code> (here follow files for the ground vehicle model)<br>
-        <code>&nbsp;&nbsp;&nbsp;&nbsp;&nbsp;&nbsp;&nbsp;&nbsp;Doc8643.txt</code><br>
-        <code>&nbsp;&nbsp;&nbsp;&nbsp;&nbsp;&nbsp;&nbsp;&nbsp;FlightModels.prf</code><br>
-        <code>&nbsp;&nbsp;&nbsp;&nbsp;&nbsp;&nbsp;&nbsp;&nbsp;MapIcons.png</code><br>
-        <code>&nbsp;&nbsp;&nbsp;&nbsp;&nbsp;&nbsp;&nbsp;&nbsp;model_typecode.txt</code><br>
-        <code>&nbsp;&nbsp;&nbsp;&nbsp;&nbsp;&nbsp;&nbsp;&nbsp;Obj8DataRefs.txt</code><br>
-        <code>&nbsp;&nbsp;&nbsp;&nbsp;&nbsp;&nbsp;&nbsp;&nbsp;related.txt</code><br>
-        <code>&nbsp;&nbsp;&nbsp;&nbsp;&nbsp;&nbsp;&nbsp;&nbsp;RestoreOrig.py</code><br>
-        <code>&nbsp;&nbsp;&nbsp;&nbsp;LICENSE</code><br>
-        <code>&nbsp;&nbsp;&nbsp;&nbsp;readme.html</code><br>
-    </P>
-
-    <h1 id="support">Support</h1>
-
-    For support turn to the <a href="https://forums.x-plane.org/index.php?/forums/forum/457-livetraffic-support/">LiveTraffic Support forum</a>
-    and have your <code>Log.txt</code> file ready for upload.
-
-    <a href="https://forums.x-plane.org/index.php?/forums/topic/174691-support-attach-a-logtxt-file-and-provide-the-following-details/">This post</a>
-    explains more details how to quickly get meaningful answers.</a>
-
-
-    <h1 id="release-notes">Release Notes</h1>
-
-    <p>The issue number links refer to issue on GitHub with (often technical) details.</p>
-
-    <h2>v3</h2>
-
-    <h3>v3.3.3</h3>
-
-    <P>
-        <b>Update:</b> In case of doubt you can always just copy all files from the archive
-        over the files of your existing installation.
-    </P>
-
-    <P>At least copy the following files, which have changed compared to v3.3.2:</P>
-    <ul>
-        <li><code>lin|mac|win_x64/LiveTraffic.xpl</code></li>
-    </ul>
-
-    <P>Change log:</P>
-
-    <ul>
-        <li>Fixed a bug in TCAS slot handling that could cause many planes
-<<<<<<< HEAD
-            not to receive TCAS position updates any longer.</li>
-        <li>Aircraft List shows some position info even if plane is not
-            (yet) displayed.</li>
-        <li>Fixed an issue with fetching weather info across the international date line.</li>
-=======
-            not to receive TCAS position updates any longer,
-            impacting TCAS position and wake creation.</li>
->>>>>>> 0ce2bb88
-        <li>XP12.04 and later: Sound is using X-Plane's FMOD system instead of
-            creating its own. Should avoid
-            <a href="https://forums.x-plane.org/index.php?/forums/topic/279092-xp12-freeze-after-error-with-sound/&do=findComment&comment=2474622">freezes in some Linux setups on shutdown</a>.
-        <li>OpenSky: Identify some more objects as ground vehicles.</li>
-        <li>
-            MacOS: Supports MacOS X 10.15 (Catalina) or higher in line with
-            <a href="https://www.x-plane.com/kb/x-plane-12-system-requirements/">X-Plane 12 System Requirements</a>
-        </li>
-    </ul>
-
-    <h3>v3.3.2</h3>
-
-    <P>At least copy the following files, which have changed compared to v3.3.1:</P>
-    <ul>
-        <li><code>lin|mac|win_x64/LiveTraffic.xpl</code></li>
-    </ul>
-
-    <P>Change log:</P>
-
-    <ul>
-        <li>
-            Hotifx for RealTraffic channel turning "invalid": Larger receive buffer and
-            ignore errors on the weather data as weather isn't critical
-        </li>
-    </ul>
-
-    <h3>v3.3.1</h3>
-
-    <P>At least copy the following files, which have changed compared to v3.2.x:</P>
-    <ul>
-        <li><code>lin|mac|win_x64/LiveTraffic.xpl</code></li>
-    </ul>
-
-    <P>Change log:</P>
-
-    <ul>
-        <li>
-            RealTraffic: Sending simulator time to RealTraffic app,
-            so that RealTraffic can send matching historic traffic
-            (activate "Simulator controls time offset" in RealTraffic Advanced Settings).
-        </li>
-        <li>Fixed default for RealTraffic port (49005) on new installations.</li>
-        <li>
-            Fixed <a href="https://github.com/TwinFan/XPMP2/issues/54">XPMP2 #54</a>
-            FMOD Error 36 by correctly calculating sound's spacial orientation.
-        </li>
-    </ul>
-
-    <h3>v3.3.0</h3>
-
-    <P>At least copy the following files, which have changed compared to v3.2.x:</P>
-    <ul>
-        <li><code>lin|mac|win_x64/LiveTraffic.xpl</code></li>
-        <li><code>Resource/Contrail/</code> (<strong>new folder</strong> with 3 files:)</li>
-        <ul>
-            <li><code>Contrail.obj</code> (new file)</li>
-            <li><code>Contrail.png</code> (new file)</li>
-            <li><code>Contrail.pss</code> (new file)</li>
-        </ul>
-    </ul>
-
-    <P>Change log:</P>
-
-    <ul>
-        <li>
-            Contrails for jets flying between configurable altitudes, see
-            <i>Settings > Advanced > <a href="https://twinfan.gitbook.io/livetraffic/setup/configuration/settings-advanced#contrails">Contrails</a></i>.<br>
-            <i>Note 1:</i> Contrails use X-Plane's particle system; they have the potential to affect performance.<br>
-            <i>Note 2:</i> Looks like particles, hence contrails, don't show beyond a certain distance from the camera,
-            probably some <a href="https://en.wikipedia.org/wiki/Level_of_detail_(computer_graphics)">LoD</a> optimization by X-Plane; in my tests around 13-17nm.
-        </li>
-        <li>
-            Fixed <a href="https://github.com/TwinFan/LiveTraffic/issues/244">#244</a>:
-            URL formatting and JSON parsing robust against changes to
-            locale/formatting settings in system or by other plugins.
-        </li>
-        <li>
-            FMOD Error 36: Avoid repeated logging, but provide more details once
-            every 5 minutes if it occurs. Please report occurences
-            <a href="https://forums.x-plane.org/index.php?/forums/topic/279092-xp12-freeze-after-error-with-sound/">here</a>
-            for me to have a chance to find the root cause.
-        </li>
-    </ul>
-
-    <h3>v3.2.2</h3>
-
-    <P>At least copy the following files, which have changed compared to v3.2.x:</P>
-    <ul>
-        <li><code>lin|mac|win_x64/LiveTraffic.xpl</code></li>
-    </ul>
-    </p>
-
-    <P>Change log:</P>
-
-    <ul>
-        <li>
-            Mac/XP12 only: Added workaround to avoid freeze upon TCAS activation due to XPD-13332,
-            <a href="https://forums.x-plane.org/index.php?/forums/topic/276319-xp12-on-mac-since-b5-freeze-upon-tcas-activation/">see here for details</a>.
-            You can activate TCAS again, also on startup.
-        </li>
-        <li>
-            Linux only: Added workaround to avoid freeze on some Linux distros
-            due to FMOD incompatibilities, see
-            <a href="https://github.com/TwinFan/XPMP2/issues/54">XPMP2 issue #54</a> and
-            <a href="https://forums.x-plane.org/index.php?/forums/topic/279092-xp12-freeze-after-error-with-sound/">support thread</a>.
-        </li>
-    </ul>
-
-    <h3>v3.2.1</h3>
-
-    <P>At least copy the following files, which have changed compared to v3.2.0:</P>
-    <ul>
-        <li><code>lin|mac|win_x64/LiveTraffic.xpl</code></li>
-    </ul>
-    </p>
-
-    <P>Change log:</P>
-
-    <ul>
-        <li>
-            Fixed <a href="https://github.com/TwinFan/LiveTraffic/issues/248">#248</a>
-            crash when manually loading CSL models from the CSL Package Paths settings.
-        </li>
-        <li>Fixed audio crackling when new planes spawn.</li>
-        <li>
-            Updated to XP12's latest weather model, considering correct wind
-            layer as per plane's altitude for calculating heading correction,
-            fixing
-            <a href="https://github.com/TwinFan/LiveTraffic/issues/247">#247</a>
-            dataRef depreciation warnings.
-        </li>
-        <li>
-            Fixed an issue in loading airport layouts that prevented
-            snapping to taxiways from working in some airports, e.g. KLAX.
-        </li>
-        <li>
-            Added "Refresh Interval" info to
-            <a href="https://twinfan.gitbook.io/livetraffic/using-lt/info-list-window/status-about">Status/Info page</a>,
-            indicating if increased interval is active due to flying high.
-        </li>
-        <li>XP12: Fixed sizes of small buttons like in Action column of Aircraft List</li>
-        <li>
-            Linux binary keeps symbol info for better stack info in case of crashes,
-            causing a slight increase in file size.
-        </li>
-    </ul>
-
-    <h3>v3.2.0</h3>
-
-    <P>At least copy the following files, which have changed compared to v3.1.x:</P>
-    <ul>
-        <li><code>lin|mac|win_x64/LiveTraffic.xpl</code></li>
-        <li><code>win_x64/fmod.dll</code> (new file)</li>
-        <li><code>Resources/Doc8643.txt</code></li>
-    </ul>
-    </p>
-
-    <P>Change log:</P>
-
-    <ul>
-        <li>
-            Added sound for aircraft engines, reversers, taxiing, gear, flaps,
-            controlled by a new <i>Master Volume</i> <a href="https://twinfan.gitbook.io/livetraffic/setup/configuration/settings-basics">Basic Setting</a>.
-        </li>
-        <li>Message Window reimplemented, can now be moved, sized, popped out</li>
-        <li>
-            Fixed <a href="https://twinfan.gitbook.io/livetraffic/setup/configuration/settings-advanced#aircraft-selection">Advanced Setting</a>
-            <i>Live Data Refresh</i>, so that any value
-            is actually really applied. Also, switching to the longer
-            refresh rate above a configured height AGL now works, no matter
-            which <i>Live Data Refresh</i> is configured.
-        </li>
-        <li>Send info to <a href="https://forums.x-plane.org/index.php?/files/file/67797-xpmp2-remote-client/">XPMP2-Remote</a> if labels are to be drawn</li>
-        <li>
-            Fixed <a href="https://github.com/TwinFan/LiveTraffic/issues/245">#245</a>
-            aircraft removals due to <code>ASSERT FAILED</code> conditions.
-        </li>
-    </ul>
-
-    <h3>v3.1.1</h3>
-
-    <P>At least copy the following files, which have changed compared to v3.1.0:</P>
-    <ul>
-        <li><code>lin|mac|win_x64/LiveTraffic.xpl</code></li>
-    </ul>
-    </p>
-
-    <P>Change log:</P>
-
-    <ul>
-        <li>
-            RealTraffic: Fix planes stuck to ground.
-            See <a href="https://forums.x-plane.org/index.php?/forums/topic/276347-ai-traffic-on-the-ground/">Support Thread</a> for details.<br>
-            <b>Note 1:</b> Fix effective only with RealTraffic App 9.1.202 or later.<br>
-            <b>Note 2:</b> Root cause is a change in the RTTFC format definition,
-            which also affects people <a href="https://twinfan.gitbook.io/livetraffic/introduction/features/feeding-data">feeding own data in RTTFC format to LiveTraffic</a>:
-            Field 6 has reversed meaning from a "Ground" flag to an "Airborne" flag,
-            in line again with the AITFC format's definition of the same field.
-            LiveTraffic's RTTFC Export has been adapted accordingly.
-        </li>
-    </ul>
-
-    <h3>v3.1.0</h3>
-
-    <P>At least copy the following files, which have changed compared to v3.0.0:</P>
-    <ul>
-        <li><code>lin|mac|win_x64/LiveTraffic.xpl</code></li>
-    </ul>
-    </p>
-
-    <P>Change log:</P>
-
-    <ul>
-        <li>
-            NEW Advanced settings for increased flight data refresh interval
-            when flying above a configurable height AGL;
-            so that your OpenSky and ADS-B budgets last longer during cruise.
-        </li>
-        <li>Removed <i>A/c outdated timeout</i> setting, now handled automatically.</li>
-        <li>
-            Added <a href="https://github.com/TwinFan/LiveTraffic/issues/241">#241</a>
-            display of multi-stop routes instead of just origin/destination
-        </li>
-        <li>
-            Added <a href="https://github.com/TwinFan/LiveTraffic/issues/240">#240</a>
-            direct links to OpenSky for updating Aircraft Profile and
-            Route information into the
-            <a href="https://twinfan.gitbook.io/livetraffic/using-lt/info-list-window/aircraft-list">Aircraft List</a>
-            (new column "Update") and the
-            <a href="https://twinfan.gitbook.io/livetraffic/using-lt/aircraft-information-window">Aircraft Information window</a>,
-            so you can quickly correct/add information
-            in case you find it wrong/missing.
-        </li>
-        <li>
-            ADSBEx, RealTraffic: Reverted to using their <i>barometric</i> altitude fields
-            as they have proven to be more reliable.
-        </li>
-        <li>OpenSky settings: Allow to set username/password while channel is active</li>
-        <li>Gracefully handle zero-sized config file.</li>
-        <li>
-            Universal Mac binary for native support of Apple Silicon with XP12.<br>
-            Conscious of file size, removed the Bionic Linux binary from the distribution.
-        </li>
-        </li>
-    </ul>
-
-    <h3>v3.0.0 X-Plane 12 Support and channel updates</h3>
-
-    <P>At least copy the following files, which have changed compared to v2.60:</P>
-    <ul>
-        <li><code>lin|mac|win_x64/LiveTraffic.xpl</code></li>
-        <li><code>Resources/Doc8643.txt</code></li>
-        <li><code>Resources/FlightModels.prf</code></li>
-        <li><code>Resources/SendTraffic.py</code></li>
-    </ul>
-    </p>
-
-    <P>Change log:</P>
-
-    <ul>
-        <li>
-            X-Plane 12-specific changes
-            <ul>
-                <li>
-                    ADDED <a href="https://github.com/TwinFan/LiveTraffic/issues/59">#59</a>: Support for
-                    <a href="https://developer.x-plane.com/article/plugin-traffic-wake-turbulence/">X-Plane 12's wake turbulence</a>,
-                    which is applied to TCAS targets, ie. only if LiveTraffic has TCAS control.<br>
-                    So watch out...going into the wake of an airliner with your C172
-                    <a href="https://skybrary.aero/articles/accident-and-serious-incident-reports-wake">may crash you</a>!
-                    For training purposes, you can have X-Plane vizualize the wakes by selecting "View &gt; Show 3-D Flight Mode" from the menu
-                    or hit [Ctrl-M] eight times until "Wake Turbulence" appears on the screen.
-                </li>
-                <li>
-                    FIXED reading global airport scenery files, which got relocated in X-Plane 12.
-                </li>
-            </ul>
-        </li>
-        <li>
-            NEW <a href="https://github.com/TwinFan/LiveTraffic/issues/225">#225</a> option <i>Basics &gt; Cooperation &gt; Hide all a/c in Replay</i>
-            to have all aircraft hidden while X-Plane is in Replay mode.
-        </li>
-        <li>
-            NEW <a href="https://github.com/TwinFan/LiveTraffic/issues/223">#223</a> option <i>Basics &gt; Cooperation &gt; Hide static objects</i>
-            to remove static objects like towers from all data streams where identifiable.
-        </li>
-        <li>
-            NEW <a href="https://github.com/TwinFan/LiveTraffic/issues/18">#18</a> feature: Planes correct angle for wind, crab and de-crab for take-off/landing.
-            The wind considered is taken from current simulator's weather, ie. the same that affects your own aircraft, too.
-        </li>
-        <li>
-            General performance improvements, especially noticeable if many more
-            aircraft are seen in the data than can be displayed.
-        </li>
-        <li>
-            OpenSky: NEW <a href="https://github.com/TwinFan/LiveTraffic/issues/237">#237</a> option to
-            <a href="https://twinfan.gitbook.io/livetraffic/setup/installation/opensky">enter credentials</a>
-            of a registered user account to allow for a higher number of requests
-            per day (<a href="https://openskynetwork.github.io/opensky-api/rest.html#limitations">details</a>).<br>
-            Remaining requests per day are shown in the OpenSky status in the
-            <a href="https://twinfan.gitbook.io/livetraffic/using-lt/info-list-window/status-about">Status / About page</a>
-            and in the OpenSky settings.
-        </li>
-        <li>
-            ADS-B Exchange: Prepare for version 2 data format (not yet available for the RAPID API interface).<br>
-            Provides more data for potentially better altitude and
-            type of vehicle information. Will become mandatory as the v1
-            format will be phased out by ADS-B Exchange at some point in time.
-        </li>
-        <li>
-            RealTraffic: NEW <a href="https://github.com/TwinFan/LiveTraffic/issues/229">#229</a>
-            support for trafic info format "RTTFC" introduced with RT v9,
-            broadcasted on port 49005, becoming the default listening port.
-            Older formats continue to work, too, no matter the network port.<br>
-            The network port LiveTraffic listens to is now configurable in <i>Settings &gt; Input Channels &gt; RealTraffic</i>.
-        </li>
-        <li>
-            The <a href="https://twinfan.gitbook.io/livetraffic/setup/configuration/settings-advanced#export">Export functionality</a>
-            is also extended to support RealTraffic's RTTFC format:
-            There is a new setting <i>Advanced &gt; Export &gt; Export file format</i>
-            to choose between the previous AITFC and the new RTTFC format.<br>
-            Use the updated <code>Resources/SendTraffic.py</code> to send
-            AITFC or RTTFC data back into LiveTraffic.
-        </li>
-        <li>
-            ADDED more potential Ground Vehicles to <code>FlightModels.prf</code>, thanks to @sawiczja and @larsras.
-        </li>
-        <li>
-            FSCharter channel: FIXED <a href="https://github.com/TwinFan/LiveTraffic/issues/231">#231</a> static link to flight board.
-        </li>
-    </ul>
-
-    <h2>v2.6</h2>
-
-    <h3>v2.60</h3>
-
-    <P>Update: At least copy the following files, which have changed compared to v2.53:</P>
-    <ul>
-        <li><code>lin|mac|win_x64/LiveTraffic.xpl</code></li>
-    </ul>
-    </p>
-
-    <P>Change log:</P>
-
-    <ul>
-        <li>
-            ADDED a new channel for <a href="https://fscharter.net">FSCharter</a> flights, usable for registered users; see <a href="https://twinfan.gitbook.io/livetraffic/setup/installation/fscharter">documentation</a> for details.
-        </li>
-        <li>
-            ADDED links to follow a flight on the web sites of the feeding channels.
-            Find the link symbol (arrow pointing top right) in the <i>Actions</i> column of the <a href="https://twinfan.gitbook.io/livetraffic/using-lt/info-list-window/aircraft-list">Aircraft List</a>
-            as well as in the <i>Tracking Data</i> line of the <a href="https://twinfan.gitbook.io/livetraffic/using-lt/aircraft-information-window">Info Window</a>.
-        </li>
-    </ul>
-
-    <h2>v2.5</h2>
-
-    <h3>v2.53</h3>
-
-    <P>
-        This update is meant to better deal with the fact that OpenSky
-        lately started to respond sloppy (delayed or even timed out),
-        leading to LiveTraffic stopping to read from OpenSky.
-        It can't fix OpenSky server response time, but it tries to keep LiveTraffic
-        afloat even while facing slow replies.<br>
-        Also verify that <i><a href="https://twinfan.gitbook.io/livetraffic/setup/configuration/settings-advanced#aircraft-selection">Settings > Advanced > Aircraft Selection</a> > Buffering Period</i>
-        is at least set to 90 seconds to provide for ample buffer for periods
-        OpenSky does not respond.
-    </P>
-
-    <P>Update: At least copy the following files, which have changed compared to v2.52:</P>
-    <ul>
-        <li><code>lin|mac|win_x64/LiveTraffic.xpl</code></li>
-        <li><code>Resources/Doc8643.txt</code></li>
-        <li><code>Resources/related.txt</code></li>
-        <li><code>Resources/FlightModels.prf</code></li>
-    </ul>
-    </p>
-
-    <P>Change log:</P>
-
-    <ul>
-        <li>
-            FIXED <a href="https://github.com/TwinFan/LiveTraffic/issues/219">#219</a>:
-            Network timeouts are handled more dynamically and gracefully and don't lead to
-            channel inactivation any longer.<br>
-            Aircraft master data is fetched in order of distance, so that closest
-            aircraft appear in proper livery first.
-        </li>
-        <li>
-            FIXED <a href="https://github.com/TwinFan/LiveTraffic/issues/215">#215</a>:
-            Channels, which got inactivated after too many errors, can be
-            restarted (from <i>Settings > Input Channels</i> and from <i>Status / About</i>).<br>
-            Stopped channels are no longer treated and saved as "disabled" and therefor
-            will appear enabled after X-Plane restart.
-        </li>
-        <li>
-            Added Pilatus and other L1T planes to <code>related.txt</code>,
-            as well as some more ground vehicle call signs to
-            <code>FlightModels.prf</code>, see
-            <a href="https://forums.x-plane.org/index.php?/forums/topic/242007-livetraffic-crashes-in-epwa/&do=findComment&comment=2169292">here</a>.
-        </li>
-    </ul>
-
-    <h3>v2.52</h3>
-
-    <P>Update: At least copy the following files, which have changed compared to v2.51:</P>
-    <ul>
-        <li><code>lin|mac|win_x64/LiveTraffic.xpl</code></li>
-        <li><code>Resources/related.txt</code></li>
-        <li><code>Resources/FlightModels.prf</code></li>
-    </ul>
-    </p>
-
-    <P>Change log:</P>
-
-    <ul>
-        <li>
-            ADDED more enhancements to <code>FlightModels.prf</code> and <code>related.txt</code> to better identify ground vehicles, business jets and small prop aircraft,
-            <a href="https://forums.x-plane.org/index.php?/forums/topic/242007-livetraffic-crashes-in-epwa/&do=findComment&comment=2169292">see here</a>.
-        </li>
-        <li>
-            ADDED an option to the
-            <a href="https://twinfan.gitbook.io/livetraffic/setup/configuration/settings-debug">Debug settings</a>
-            to dump airport layout data for analysis purposes
-        </li>
-    </ul>
-
-    <h3>v2.51</h3>
-
-    <P>Update: At least copy the following files, which have changed compared to v2.50:</P>
-    <ul>
-        <li><code>lin|mac|win_x64/LiveTraffic.xpl</code></li>
-        <li><code>Resources/related.txt</code></li>
-        <li><code>Resources/FlightModels.prf</code></li>
-        <li><code>Resources/SendTraffic.py</code></li>
-    </ul>
-    </p>
-
-    <P>Change log:</P>
-
-    <ul>
-        <li>
-            ADDED <a href="https://github.com/TwinFan/LiveTraffic/issues/214">#214</a> an option to hide aircraft parking at gates or ramp positions to
-            Settings > Basics > <a href="https://twinfan.gitbook.io/livetraffic/setup/configuration/settings-basics#cooperation">Cooperation</a>.
-        </li>
-        <li>
-            ADDED Dassault 3-engine jets to <code>related.txt</code>,
-            <a href="https://forums.x-plane.org/index.php?/forums/topic/240048-fa7x-display/">see here</a>
-        </li>
-        <li>
-            ADDED enhancements to <code>FlightModels.prf</code> and <code>related.txt</code> to better identify ground vehicles,
-            <a href="https://forums.x-plane.org/index.php?/forums/topic/242007-livetraffic-crashes-in-epwa/&do=findComment&comment=2160931">see here</a>.
-        </li>
-        <li>
-            FIXED LiveTraffic to be compatible again with XP 11.41 and before (down to XP11.10),
-            <a href="https://forums.x-plane.org/index.php?/forums/topic/240699-just-downloaded-and-installed-v250-wont-load-plugin/">see here</a>
-        </li>
-        <li>
-            FIXED crash when receiving unknown aircraft type with OpenGlider Network channel,
-            <a href="https://forums.x-plane.org/index.php?/forums/topic/242007-livetraffic-crashes-in-epwa/">see here</a>
-        </li>
-        <li>
-            FIXED <code>SendTraffic.py</code> to be compatible with Python 3.5 upwards,
-            <a href="https://forums.x-plane.org/index.php?/forums/topic/218238-injecting-own-traffic-data-into-live-traffic-plugin/&do=findComment&comment=2148802">see here</a>
-        </li>
-    </ul>
-
-    <h3>v2.50</h3>
-
-    <P>Update: At least copy the following files, which have changed compared to v2.40:</P>
-    <ul>
-        <li>
-            <code>lin|mac|win_x64/LiveTraffic.xpl</code>,
-            <ul>
-                <li>
-                    <i>Linux users</i>: There are two versions now:<br>
-                    <code>LiveTraffic.xpl</code> is built on Ubuntu 20.04,<br>
-                    <code>LiveTraffic-bionic.xpl</code> is built on Ubuntu 18.04.
-                    In case you need the Bionic version rename it to <code>LiveTraffic.xpl</code>.
-                </li>
-            </ul>
-        </li>
-        <li>
-            <code>Resources/</code>
-            <ul>
-                <li><code>Doc8643.txt</code>,</li>
-                <li><code>FlightModels.prf</code>,</li>
-                <li><code>model_typecode.txt</code>,</li>
-                <li><code>related.txtt</code>,</li>
-                <li><code>SendTraffic.py</code> (new file).</li>
-            </ul>
-        </li>
-    </ul>
-    </p>
-
-    <P>Change log:</P>
-
-    <ul>
-        <li>
-            ADDED <a href="https://github.com/TwinFan/LiveTraffic/issues/209">#209</a>
-            export of flight tracking data and/or tracking data based
-            on the user's aircraft to <code>Output/LTExportFD - &lt;timestamp&gt;.csv</code>
-            for analysis or for feeding back into LiveTraffic,
-            see <a href="https://twinfan.gitbook.io/livetraffic/setup/configuration/settings-advanced#logging">Settings > Advanced > Export</a>.<br>
-            The Python script <code>Resources/SendTraffic.py</code>, with which this
-            data can be fed back into LiveTraffic, is now part of the
-            LiveTraffic distribution. Try <code>SendTraffic.py -h</code> for help.
-        </li>
-        <li>
-            ADDED <a href="https://github.com/TwinFan/LiveTraffic/issues/211">#211</a>
-            validation of number of available CSL Models to warn specifically
-            if only the included car is available.
-            Added Help menu item for
-            <a href="https://twinfan.gitbook.io/livetraffic/setup/installation/step-by-step#csl-model-installation">CSL Model installation</a>.
-            Added display of number of available CSL Models on Status page.
-        </li>
-        <li>CHANGED maximum number of aircraft from 100 to 200.</li>
-        <li>
-            FIXED <a href="https://github.com/TwinFan/LiveTraffic/issues/206">#206</a>
-            log filling up with weather-related error messages when no weather
-            can be found (like during a cross-ocean flight)
-        </li>
-        <li>
-            FIXED <a href="https://github.com/TwinFan/LiveTraffic/issues/210">#210</a>
-            landing planes turning sideways immediately upon touch down,
-            short-cutting the way to the next taxiway position;
-            they should now more often follow runway exits.
-        </li>
-        <li>
-            FIXED <a href="https://github.com/TwinFan/LiveTraffic/issues/208">#208</a>
-            auto-land planes disappearing at the moment of touch-down;
-            they shall now roll out to a complete stop again before
-            being removed.
-        <li>
-            FIXED validation of tracking data of planes for which ICAO aircraft
-            type could be determined from model text only, reducing amount of
-            discarded data, increasing number of displayed GA / Business planes
-            with no aircraft record at OpenSky.
-        </li>
-        <li>
-            FIXED <a href="https://github.com/TwinFan/LiveTraffic/issues/207">#207</a>
-            race conditions that might have led to rare CTDs.
-        </li>
-        <li>
-            Added a WORKAROUND to limit the impact the still unsolved
-            <a href="https://github.com/TwinFan/XPMP2/issues/23">XPMP2 Issue 23</a> has,
-            reducing the likelihood of crashes.
-        </li>
-        <li>
-            ADDED two Linux builds: The default is now built on Ubuntu 20.04 Focal Fossa.
-            Previously, LiveTraffic was built on Ubuntu 18.04 Bionic Beaver.
-            This is still provided as <code>LiveTraffic-bionic.xpl</code>. If the default
-            doesn't work for you then rename the Bionic version to
-            <code>LiveTraffic.xpl</code>.
-        </li>
-    </ul>
-
-    <h2>v2.4</h2>
-
-    <h3>v2.40</h3>
-
-    <P>
-        For updating coming from v2.30
-        <ul>
-            <li>copy <code>lin|mac|win_x64/LiveTraffic.xpl</code>.</li>
-            <li>
-                If you use the
-                <a href="https://forums.x-plane.org/index.php?/files/file/67797-xpmp2-remote-client/">XPMP2 Remote Client</a>
-                you need to upgrade it to v1.10 as one network message format changed.
-            </li>
-        </ul>
-    </P>
-
-    <P>Change log:</P>
-
-    <ul>
-        <li>
-            ADDED <a href="https://github.com/TwinFan/LiveTraffic/issues/196">#196</a>
-            support for having 3rd party camera plugins take over LiveTraffic's camera view.
-        </li>
-        <li>
-            CHANGED <a href="https://github.com/TwinFan/LiveTraffic/issues/204">#204</a>:
-            OpenSky Master data is preferred as it can be
-            <a href="https://opensky-network.org/aircraft-database">maintained by everybody</a>.
-        </li>
-        <li>
-            ADDED <a href="https://github.com/TwinFan/LiveTraffic/issues/203">#203</a>
-            signature and notarization to the Mac version.
-        </li>
-        <li>
-            ADDED <a href="https://github.com/TwinFan/XPMP2/issues/27">XPMP2 #27</a>
-            remote support for the set of
-            <a href="https://twinfan.github.io/XPMP2/SharedDataRefs.html">textual shared dataRefs</a>.
-        </li>
-        <li>
-            MODERNIZED <a href="https://github.com/TwinFan/LiveTraffic/issues/179">#179</a>
-            how LiveTraffic uses the XPMP2 library, shall slightly reduce performance impact.
-        </li>
-        <li>
-            For 3rd party plugin developers:
-            <ul>
-                <li>
-                    ADDED <a href="https://github.com/TwinFan/LiveTraffic/issues/196">#196</a>
-                    two shared dataRefs to be notified when a LiveTraffic user
-                    activates the camera and to learn on which aircraft.
-                </li>
-                <li>
-                    CHANGED <a href="https://github.com/TwinFan/LTAPI/issues/4">LTAPI issue #4</a>:
-                    LTAPI can now return up to 40 chars in <code>info.cslModel</code>.
-                </li>
-                <li>
-                    ADDED <a href="https://github.com/TwinFan/XPMP2/issues/26">XPMP2 Issue #26</a>
-                    a shared dataRef per plane holding the CSL Model used to render the plane.
-                </li>
-            </ul>
-        </li>
-    </ul>
-
-    <h2>v2.3</h2>
-
-    <h3>v2.30</h3>
-
-    <P>
-        For updating coming from v2.20
-        <ul>
-            <li>copy <code>lin|mac|win_x64/LiveTraffic.xpl</code>.
-        </ul>
-    </P>
-
-    <P>Change log:</P>
-
-    <ul>
-        <li>
-            ADDED support for XPMP2 Remote Client and TCAS Concentrator (XPMP2 issues
-            <a href="https://github.com/TwinFan/XPMP2/issues/22">#22</a> and
-            <a href="https://github.com/TwinFan/XPMP2/issues/16">#16</a>):<br>
-            After installing XPMP2 Remote Client, LiveTraffic's planes are
-            synchronized across X-Plane instances in the network, e.g. supporting
-            External Visuals, Networked Multiplayer.<br>
-            Locally installed, the Remote Client combines planes from several
-            XPMP2-based clients for one combined view on TCAS.<br>
-            <a href="https://twinfan.gitbook.io/livetraffic/setup/installation/xpmp2-remote-client">See documentation</a>
-            for more.
-        </li>
-        <li>
-            ADDED <a href="https://github.com/TwinFan/LiveTraffic/issues/199">issue #199</a>
-            support for RealTraffic's historic data feed:
-            <a href="https://twinfan.gitbook.io/livetraffic/setup/installation/realtraffic-connectivity#historic-data">LiveTraffic recognizes</a>
-            when fed with data from the past and adjusts the data so that it displays now.<br>
-            Use the time slider in the RealTraffic app to go back in time.
-        </li>
-        <li>
-            FIXED <a href="https://github.com/TwinFan/LiveTraffic/issues/201">issue #201</a>,
-            avoiding creation and immediate destruction of planes when max number
-            of configured planes is reached. Also, available tracking data is
-            kept in memory if plane is removed for whatever reason, so it is
-            faster available again when coming back in reach.
-        </li>
-        <li>
-            FIXED a potential crash related to unexpectedly formatted
-            Open Glider Network data.
-        </li>
-    </ul>
-
-    <h2>v2.2</h2>
-
-    <h3>v2.20</h3>
-
-    <P>
-        For updating coming from v2.10 copy
-        <ul>
-            <li><code>lin|mac|win_x64/LiveTraffic.xpl</code> and</li>
-            <li>all files of the <code>Resources</code> folder.</li>
-        </ul>
-    </P>
-
-    <P>Change log:</P>
-
-    <ul>
-        <li>
-            ADDED <a href="https://github.com/TwinFan/LiveTraffic/issues/72">#72</a>
-            new channel <a href="https://twinfan.gitbook.io/livetraffic/setup/installation/ogn">Open Glider Network</a>,
-            which tracks gliders, paragliders, and some light motor aircraft
-            based on the FLARM technology</a>.<br>
-            Good coverage in Switzerland, Germany, other European countries
-            where it is fun on the weekend to
-            <a href="https://twinfan.gitbook.io/livetraffic/reference/first-screenshots#open-glider-network">follow gliders across the country</a>!<br>
-            Occasionally some spot coverage in other parts of the world.
-        </li>
-        <li>
-            NEW: Links to check coverage for ADSBex and OGN now include current
-            position so that their radar view opens where you are in the sim.
-        </li>
-        <li>
-            FIXED <a href="https://forums.x-plane.org/index.php?/forums/topic/229421-network-refresh-time-config/&do=findComment&comment=2061220">a bug</a>
-            preventing to load a <i>Live data refresh</i> period of
-            more than 20 seconds from LiveTraffic's preferences.
-        </li>
-        <li>FIXED using backspace in VR virtual keyboard.</li>
-        <li>FIXED accepting edit field changes with [Tab].</li>
-        <li>FIXED giving up keyboard focus when windows loose focus.</li>
-    </ul>
-
-    <h2>v2.0</h2>
-
-    <P>
-        Please follow
-        <a href="https://twinfan.gitbook.io/livetraffic/setup/installation/upgrading-from-v1.5-to-v2.0">upgrade instructions</a>
-        for upgrading an existing LiveTraffic v1.5 (or earlier) installation to version 2.x.
-    </P>
-
-    <P>
-        It is always safe to copy all files found in the LiveTraffic.zip archive
-        over an existing installation.
-    </P>
-
-    <h3>v2.10</h3>
-
-    <P>
-        For updating coming from v2.09
-        <ul>
-            <li>
-                copy
-                <ul>
-                    <li><code>lin|mac|win_x64/LiveTraffic.xpl</code>,</li>
-                    <li><code>Resources/FlightModels.prf</code>,</li>
-                </ul>
-            </li>
-            <li>
-                add the new files
-                <ul>
-                    <li><code>Resources/Obj8DataRefs.txt</code>,</li>
-                    <li><code>Resources/RestoreOrig.py</code>,</li>
-                </ul>
-            <li>
-                remove
-                <ul>
-                    <li><code>Resources/CSL2XSB.py</code>, which is no longer needed,</li>
-                </ul>
-            </li>
-            <li>
-                execute <code>Resources/RestoreOrig.py</code> if you have ever used
-                the <code>CSL2XSB.py</code> script before.
-            </li>
-        </ul>
-    </P>
-
-    <P>Change log:</P>
-
-    <ul>
-        <li>
-            ADDED <a href="https://github.com/TwinFan/XPMP2/issues/4">XPMP2 Issue #4</a>
-            a built-in way of enhancing the CSL models, which previously
-            was done through the <code>CSL2XSB.py</code> script. LiveTraffic
-            now creates necessary copies of .obj files on the fly just before
-            loading them.<br>
-            New <a href="https://twinfan.gitbook.io/livetraffic/setup/configuration/settings-csl#modelling-options">CSL Setting</a>
-            <i>Enhance models, copies files</i> controls if such copies are created;
-            requires restart to take effect.<br>
-            If you ever used <code>CSL2XSB.py</code>, then execute the provided
-            <code>Resources/RestoreOrig.py</code> script to restore original
-            CSL model versions. This removes most of what <code>CSL2XSB.py</code>
-            had created, but also what LiveTraffic from now on
-            creates on-the-fly, ie. it can serve as cleanup at any time.<br>
-            If you use <a href="https://csl.x-air.ru/?lang_id=43">X-CSL models</a>
-            then it is recommended to remove them completely and re-download
-            latest models for a clean start.
-        </li>
-        <li>
-            CHANGED color of action buttons in Aircraft List so that it is now
-            better visible when camera/visibility is on/off.
-        </li>
-        <li>CHANGED Help in Info Status Window is now context-sensitive.</li>
-        <li>ADDED web links for checking ccoverage to Info Status Window in the channels' rows.</li>
-        <li>ADDED field "TCAS Id" to list of available columns in Aircraft List</li>
-        <li>
-            CHANGED <a href="https://github.com/TwinFan/LiveTraffic/issues/189">#189</a>
-            handling of aircraft altitude:
-            LiveTraffic now takes <i>barometric</i> altitude from channels
-            instead of <i>geometric</i>, requests current weather from
-            <a href="https://www.aviationweather.gov/metar">AWC</a>
-            (shown in <a href="https://twinfan.gitbook.io/livetraffic/using-lt/info-list-window/status-about">Status</a>)
-            and corrects altitude internally.
-            While more complex, this approach proved to be more accurate and should
-            reduce number of long landings.
-        </li>
-        <li>
-            CHANGED weight on wheels while landing/taxiing, should end up in
-            correct gear claw angle while taxiing in most models.
-    </ul>
-
-
-    <h3>v2.09</h3>
-
-    <P>
-        For updating coming from v2.08 copy
-        <ul>
-            <li><code>lin|mac|win_x64/LiveTraffic.xpl</code>,</li>
-            <li><code>Resources/model_typecode.txt</code>.</li>
-        </ul>
-
-    <P>Change log:</P>
-
-    <ul>
-        <li>
-            ADDED <a href="https://twinfan.gitbook.io/livetraffic/using-lt/info-list-window">Status Information Window</a> showing:
-            <ul>
-                <li>
-                    <a href="https://twinfan.gitbook.io/livetraffic/using-lt/info-list-window/aircraft-list">List of Aircraft</a>
-                    including a lot of data and direct action buttons for info window/camera
-                    (issue <a href="https://github.com/TwinFan/LiveTraffic/issues/21">#21</a>)
-                </li>
-                <li>
-                    <a href="https://twinfan.gitbook.io/livetraffic/using-lt/info-list-window/messages">List of Messages</a>,
-                    ie. backlog of texts appearing in the message area and/or in <code>Log.txt</code>
-                </li>
-                <li>
-                    <a href="https://twinfan.gitbook.io/livetraffic/using-lt/info-list-window/status-about">General status</a>
-                    like number of aircraft, TCAS control, channel status, and version information
-                    (issue <a href="https://github.com/TwinFan/LiveTraffic/issues/121">#121</a>)
-                </li>
-            </ul>
-            All lists feature search/filter options and configurable columns
-            (selection, order, sorting) by left/right clicking/dragging in the column headers.
-        </li>
-        <li>ADDED: Window positions are saved/restored (inside the simulator)</li>
-        <li>
-            ADDED <a href="https://github.com/TwinFan/LiveTraffic/issues/166">#166</a>
-            auto-hiding of nearby aircraft. Find two new settings in
-            <a href="https://twinfan.gitbook.io/livetraffic/setup/configuration/settings-basics#cooperation">Settings > Basics > Cooperation</a>.
-        </li>
-        <li>
-            ADDED <a href="https://github.com/TwinFan/LiveTraffic/issues/192">#192</a>
-            option not to forward ground aircraft to TCAS/AI, see
-            <a href="https://twinfan.gitbook.io/livetraffic/setup/configuration/settings-basics#cooperation">Settings > Basics > Cooperation</a>.
-        </li>
-        <li>
-            UPDATED <code>model_typecode.txt</code>, which assist in model-guessing
-            when no ICAO type code is available.<br>
-            Thanks go to crbascott for providing this file.
-        </li>
-        <li>FIXED restoring previous view when switching off camera view.</li>
-    </ul>
-
-    <h3>v2.08</h3>
-
-    <P>For updating coming from v2.07 just copy <code>lin|mac|win_x64/LiveTraffic.xpl</code>.
-
-    <P>Change log:</P>
-
-    <ul>
-        <li>
-            ADDED <a href="https://github.com/TwinFan/LiveTraffic/issues/188">#188</a>
-            configuration options for maximum label distances / cut-off at visibility range
-        </li>
-        <li>CHANGED label's vertical position in relation to the plane depending on plane's WTC</li>
-        <li>
-            FIXED a crash when a LiveTraffic aircraft is turned invalid (due to new
-            <code>THREAD_is_main_thread</code> validations in XP, see
-            <a href="https://github.com/TwinFan/LiveTraffic/issues/190">issue #190</a>).
-        </li>
-        <li>
-            FIXED other calls into X-Plane's API from worker threads, hopefully
-            avoiding crashes in future versions of X-Plane when validations tighten even further.
-        </li>
-        <li>
-            FIXED a potential crash when a LiveTraffic aircraft is turned invalid in a spearate thread
-            while in parallel XPMP2 is sending its data to dataRefs (TCAS, multiplayer, shared info).
-        </li>
-        <li>FIXED initial height of A/C Info window so that no scrollbar appears</li>
-        <li>FIXED two potential causes for aircraft invalidations</li>
-    </ul>
-
-    <h3>v2.07</h3>
-
-    <P>For updating coming from v2.06 just copy <code>lin|mac|win_x64/LiveTraffic.xpl</code>.
-
-    <P>Change log:</P>
-
-    <ul>
-        <li>
-            FIXED a crash when entering/changing the ADS-B Exchange API key that came up with XP11.50b14
-            (due to new <code>THREAD_is_main_thread</code> validations in XP, see
-            <a href="https://github.com/TwinFan/LiveTraffic/issues/190">issue #190</a> and
-            <a href="https://forums.x-plane.org/index.php?/forums/topic/221016-adsbx-key-test-ctd-xplane-11b13/&do=findComment&comment=1988830">here</a>.)
-        </li>
-        <li>FIXED welcome message and beta warning not showing on startup.</li>
-    </ul>
-
-    <h3>v2.06</h3>
-
-    <P>
-        For updating coming from v2.05
-        <ul>
-            <li>
-                copy
-                <ul>
-                    <li><code>lin|mac|win_x64/LiveTraffic.xpl</code>,</li>
-                    <li><code>Resources/CSL2XSB.py</code>,</li>
-                    <li><code>Resources/FlightModels.prf</code>,</li>
-                    <li><code>Resources/related.txt</code>.</li>
-                </ul>
-            </li>
-            <li>
-                It is recommended to
-                <a href="https://twinfan.gitbook.io/livetraffic/setup/installation/csl2xsb">run <code>CSL2XSB.py</code></a>
-                on your CSL models again if you ever did so before,
-                no matter the settings you had used.
-            </li>
-        </ul>
-    </P>
-
-    <P>Change log:</P>
-
-    <ul>
-        <li>
-            REIMPLEMENTED
-            <a href="https://twinfan.gitbook.io/livetraffic/setup/configuration">Settings window</a>
-            in form of a configuration tree list with numerous help options.
-            Supports search for items and copy&amp;paste.
-        </li>
-        <li>
-            REIMPLEMENTED
-            <a href="https://twinfan.gitbook.io/livetraffic/using-lt/aircraft-information-window">Aircraft Info Window</a>,
-            resizeable, pop out/in buttons, collapsable sections, variable text size and opacity.<br>
-            These reimplementations lay the technology foundation for further UI improvements
-            (and cause the noticeable increase in file size).
-        </li>
-        <li>
-            FIXED numerous bugs in position and heading calculation.
-            Plane movement, especially on the ground, should look much smoother now.<br>
-            <a href="https://forums.x-plane.org/index.php?/forums/topic/218238-injecting-own-traffic-data-into-live-traffic-plugin/">Here is</a>
-            how that exercise started!
-        </li>
-        <li>
-            ADDED TCAS fallback: In X-Plane versions prior to 11.50b8,
-            LiveTraffic/XPMP2 falls back to the previous concept of TCAS provisioning,
-            namely AI/multiplayer planes, so that TCAS is again available
-            also in XP11.41 and before;
-            requiring setup of AI Aircraft, though, in most cases.
-        </li>
-        <li>
-            ADDED TCAS slotting, ie. planes will as much as possible try to
-            stay in one TCAS target (resp. AI/multiplayer) slot to make it
-            easier for 3rd party plugins to follow one single plane.
-            Certainly <a href="https://twinfan.github.io/XPMP2/TCAS.html#slotting">has limits</a>.
-        </li>
-        <li>
-            ADDED: LiveTraffic/XPMP2 understand PilotEdge's format of the
-            <code>xsb_aircraft.txt</code> file, allowing LiveTraffic to read
-            PE's CSL models directly, no conversion required.<br>
-            Note that PE's CSL models might be subject to copyright and/or
-            license restrictions. Check your PE license information.
-        </li>
-    </ul>
-
-    <h3>v2.05</h3>
-
-    <P>For updating coming from v2.04 copy <code>lin|mac|win_x64/LiveTraffic.xpl</code>.</P>
-
-    <P>Change log:</P>
-
-    <ul>
-        <li>
-            FIXED crash (Windows only, with no dump or log entry) when aircraft id
-            (registration, flight number, call sign) is 8 characters or more
-            while TCAS is on.
-        </li>
-        <li>
-            FIXED matching of models with no entry in <code>related.txt</code>:
-            They are now compared to all models and not only to other models
-            with no <code>related.txt</code> entry.
-        </li>
-    </ul>
-
-    <h3>v2.04</h3>
-
-    <P>
-        For updating coming from v2.03
-        <ul>
-            <li>
-                copy
-                <ul>
-                    <li><code>lin|mac|win_x64/LiveTraffic.xpl</code>,</li>
-                    <li><code>Resources/CSL2XSB.py</code>,</li>
-                    <li><code>Resources/Doc8643.txt</code>.</li>
-                </ul>
-            </li>
-            <li>
-                It is recommended to
-                <a href="https://twinfan.gitbook.io/livetraffic/setup/installation/csl2xsb">run <code>CSL2XSB.py</code></a>
-                on your CSL models again if you ever did so before,
-                no matter the settings you had used.
-            </li>
-        </ul>
-    </P>
-
-    <P>Change log:</P>
-
-    <ul>
-        <li>
-            REACTIVATED LiveTraffic's map layer as XPD-10825 is fixed in XP11.50
-            Beta 10. Make sure you have updated to Beta 10!
-        </li>
-        <li>
-            ENHANCED handling of acquiring TCAS control:
-            <ul>
-                <li>
-                    If LiveTraffic cannot immediately get TCAS/AI control,
-                    then the currently controlling plugin is named in the
-                    info message and LiveTraffic tries again automatically
-                    once TCAS control becomes available, ie. the other plugin
-                    releases it.
-                </li>
-                <li>
-                    If another plugin requests TCAS control while LiveTraffic
-                    holds it, a message is displayed for the user to decide.
-                    As LiveTraffic shows real-world traffic it is not
-                    required to give up control immediately.
-                </li>
-            </ul>
-        </li>
-        <li>
-            FIXED <a href="https://github.com/TwinFan/XPMP2/issues/10">XPMP2 #10</a>:
-            Multiple ICAO/AIRLINE/LIVERY/MATCHES lines supported in
-            <code>xsb_aircraft.txt</code>, ie. one model can match with different
-            criteria.
-        </li>
-        <li>
-            <code>CSL2XSB.py</code> now comments out aircraft with old formats
-            and removes more unneeded commands (HASGEAR, TEXTURE)
-            to reduce log warnings during LiveTraffic startup.<br>
-            Execute <code>CSL2XSB.py</code> again on your models to benefit
-            from this change.
-        </li>
-        <li>
-            Developers: Significant additions to documentation of
-            XPMP2 library, see its
-            <a href="https://twinfan.github.io/XPMP2/">GitHub pages</a>.
-        </li>
-    </ul>
-
-    <h3>v2.03</h3>
-
-    <P>
-        For updating coming from v2.01 or v2.02
-        <ul>
-            <li>
-                copy
-                <ul>
-                    <li><code>lin|mac|win_x64/LiveTraffic.xpl</code>,</li>
-                    <li><code>Resources/CSL2XSB.py</code>, and</li>
-                    <li><code>Resources/FlightModels.prf</code>.</li>
-                </ul>
-            </li>
-            <li>
-                remove<ul>
-                    <li><code>Resources/NoPlane.acf</code> as well as</li>
-                    <li><code>&lt;X-Plane&gt;/Aircraft/LiveTraffic/</code>.</li>
-                </ul>
-            </li>
-            <li>
-                It is recommended to
-                <a href="https://twinfan.gitbook.io/livetraffic/setup/installation/csl2xsb">run <code>CSL2XSB.py</code></a>
-                on your CSL models again if you ever did so before,
-                no matter the settings you had used.
-            </li>
-        </ul>
-    </P>
-
-    <P>Change log:</P>
-
-    <ul>
-        <li>
-            CHANGED TCAS handling to new
-            <a href="https://developer.x-plane.com/article/overriding-tcas-and-providing-traffic-information/">TCAS override</a>
-            approach that was introduced with X-Plane 11.50 Beta 8.
-            <ul>
-                <li>
-                    TCAS functionality <strong>requires X-Plane 11.50b8</strong> or later.
-                    On earlier version TCAS can no longer be activated.
-                </li>
-                <li>Up to 63 TCAS blibs will show on Laminar's instruments.</li>
-                <li>
-                    You <strong>no longer need to configure AI Aircraft</strong>
-                    in X-Plane's settings just for LiveTraffic's purposes.
-                </li>
-                <li>
-                    Other plugins' TCAS implementations as well as 3rd party plugins
-                    currently accessing the classic up to 19 multiplayer
-                    dataRefs will first need to adapt to the new approach
-                    to benefit from the up to 63 planes.
-                </li>
-                <li>
-                    <strong>Attention developers,</strong>
-                    if using LiveTraffic's AI multiplayer data:
-                    The previous slotting mechanism is removed, that means
-                    that planes can potentially change AI slots with every
-                    flight loop cycle. They are sorted by distance.
-                    This is because the new
-                    <a href="https://developer.x-plane.com/article/overriding-tcas-and-providing-traffic-information/">TCAS target mechanism</a>
-                    offers the <code>sim/cockpit2/tcas/targets/modeS_id[64]</code>
-                    dataRef array to keep track of an aircraft's identity.
-                </li>
-            </ul>
-        </li>
-        <li>
-            TEMPORARILY DEACTIVATED LiveTraffic's own rendering of the map due to a
-            bug in X-Plane 11.50b9, causing crashes when the location changes.
-            Instead, X-Plane's rendering of the now up to 63 TCAS planes
-            is activated so that you see at least some standard icons.<br>
-            Bug is filed with Laminar. Map will come back once that bug is fixed.
-        </li>
-        <li>
-            CHANGED <a href="https://github.com/TwinFan/LiveTraffic/issues/186">#186</a>
-            identification of ground vehicles, takes operator and call sign
-            into consideration. Call sign matches configured in
-            <code>FlightModel.prf</code>.
-        </li>
-        <li>
-            FIXED identification of ground vehicles for the purpose of chosing a map icon
-            if car ICAO type is configured different from standard ZZZC.
-        <li>
-            FIXED <a href="https://github.com/TwinFan/XPMP2/issues/9">XPMP2 #9</a>:
-            Allowing models with same name from different CSL packages.
-            Matching will pick randomly, also across packages.<br>
-            This removes many "Duplicate model" warnings from the log.
-            It remains a warning if the same name is reused within one
-            package.
-        </li>
-        <li>
-            FIXED <a href="https://github.com/TwinFan/LiveTraffic/issues/183">#183</a>
-            ghost planes: Some CSL models were not drawn due to a bug while reading <code>xsb_aircraft.txt</code>.
-        </li>
-        <li>
-            FIXED <a href="https://github.com/TwinFan/LiveTraffic/issues/185">#185</a>
-            garbage character read from Settings text fields.
-        </li>
-        <li>
-            FIXED <a href="https://github.com/TwinFan/LiveTraffic/issues/184">#184</a>:
-            Aircraft on the ground, for which no updates are available any longer,
-            were not properly removed but could just sit there forever.
-        </li>
-        <li>
-            REMOVED handling of <code>ICAO</code>/<code>AIRLINE</code> lines from
-            <code>CSL2XSB.py</code>, which previously was meant to define default models
-            per aircraft type and airline. With XPMP2's random pick mechanism this is no longer needed
-            and would even reduce the match quality of the models previously chosen as defaults.<br>
-            Execute <code>CSL2XSB.py</code> again on your models to benefit
-            from this change.
-        </li>
-        <li>
-            In Beta versions like this, <i>Log Model Matching</i>
-            (<a href="https://twinfan.gitbook.io/livetraffic/setup/configuration/settings-debug">Debug Settings</a>)
-            is forced to be activated.
-        </li>
-    </ul>
-
-    <h3>v2.01 and v2.02</h3>
-
-    <P>
-        The published Windows version of v2.01 had not included all fixes, so v2.02
-        is published only to also provide the correct Windows binary.
-    </P>
-
-    <P>
-        For updating coming from v2.00 copy <code>lin|mac|win_x64/LiveTraffic.xpl</code>
-        and <code>Resources/NoPlane.acf</code>.
-    </P>
-
-    <P>
-
-        <ul>
-            <li>
-                CSL Models: If <code>VERT_OFFSET</code> is not specified in <code>xsb_aircraft.txt</code>
-                then it is extracted from the model's <code>.obj</code> file.
-                Will help some X-CSL models back onto the ground.
-            </li>
-            <li>
-                CHANGE <a href="https://github.com/TwinFan/XPMP2/issues/8">XPMP2 #8</a>
-                Matching now prefers a matching <i>related</i> a/c type <i>plus</i> matching livery
-                over a model with matching <i>exact</i> a/c type but without livery.<br>
-                This will show correct livery more often at the price of
-                picking a <i>related</i> a/c type only if nothing better is available.
-            <li>
-                FIXED <a href="https://github.com/TwinFan/LiveTraffic/issues/178">#178</a>
-                planes transforming to cars on touch-down.
-            </li>
-            <li>
-                CHANGED identification of cars: If no info about an object is available
-                at all (e.g. not maintained yet at OpenSky), then will decide for
-                default plane, not car.
-            </li>
-            <li>
-                <a href="https://twinfan.gitbook.io/livetraffic/using-lt/aircraft-information-window">Aircraft Info Window</a>
-                reports <i>CSL Model</i> again with last segment
-                of path where model is taken from, allows to identify the package used
-                (like Bluebell vs. X-CSL).
-            </li>
-            <li>Removed residual jet smoke from under planes (by updating <code>NoPlane.acf</code>).</li>
-            <li>
-                For plugin developers:
-                <ul>
-                    <li>
-                        FIXED <a href="https://github.com/TwinFan/XPMP2/issues/7">XPMP2 #7</a>
-                        multiplayer slot indexes returned to plugin being off by 1,
-                        are now 1-based again
-                    </li>
-                    <li>
-                        Y value published in <code>sim/multiplayer/plane...</code> datarefs
-                        is in line again with altitude reported via LTAPI,
-                        ie. <i>without</i> <code>VERT_OFFSET</code>.
-                    </li>
-                    <li>
-                        ADDED <a href="https://github.com/TwinFan/LiveTraffic/issues/180">#180</a>:
-                        LiveTraffic's version number and date are provided via
-                        dataRefs <code>livetraffic/ver/nr</code> and <code>.../date</code>.
-                    </li>
-                    <li>
-                        <a href="https://github.com/TwinFan/LTAPI">LTAPI</a>
-                        provides respective version number/date functions, too.
-                    </li>
-                    <li>
-                        <a href="https://github.com/TwinFan/LTAPI">LTAPI</a>
-                        should also return last path segment together with model name
-                        in <code>cslModel</code>.
-                    </li>
-                </ul>
-            </li>
-        </ul>
-
-
-        <h3>v2.00</h3>
-
-
-        <ul>
-            <li>
-                <strong>Supports X-Plane 11 only.</strong><br>
-                REMOVED compatibility with X-Plane 10.
-                A legacy version compatible with XP10 is
-                <a href="https://forums.x-plane.org/index.php?/files/file/61021-livetraffic-for-xp10/">provided separately</a>.
-            </li>
-            <li>
-                Now uses latest plugin directory structure: Binaries are in
-                <code>lin/mac/win_64</code> subdirectories, each containing
-                one <code>LiveTraffic.xpl</code> file.
-            <li>
-                ADDED <strong>support for Vulkan/Metal</strong>, re-implemented the core library,
-                now using <a href="https://github.com/TwinFan/XPMP2">XPMP2</a>.
-                This means complete reimplementation of (and potentially new bugs in):
-                <ul>
-                    <li>
-                        Reading CSL models.<br>
-                        <strong>NOTE:</strong> Only OBJ8 models
-                        are now supported! See your <code>Log.txt</code> for unaccepted
-                        models.
-                    </li>
-                    <li>
-                        Model matching, the new approach is explained in
-                        <a href="https://twinfan.gitbook.io/livetraffic/reference/faq#matching">this FAQ</a>
-                    </li>
-                    <li>
-                        TCAS support had to take a
-                        <a href="https://twinfan.gitbook.io/livetraffic/introduction/features/tcas#how-it-works">completely new approach</a>, too
-                    </li>
-                    <li>AI/multiplayer support.</li>
-                </ul>
-            <li>
-                ADDED a
-                <a href="https://twinfan.gitbook.io/livetraffic/introduction/features/display-of-aircraft#x-planes-map">map layer "LiveTraffic"</a>
-                to X-Plane's internal map showing <i>all</i> aircraft under LiveTraffic's control.
-            </li>
-            <li>
-                REMOVED the following settings:
-                <ul>
-                    <li>
-                        <i>Max number of full a/c to draw</i> and
-                        <i>Max distance for drawing full a/c</i> in
-                        <a href="https://twinfan.gitbook.io/livetraffic/setup/configuration/settings-advanced">Advanced settings</a>.
-                        v2.0 no longer distinguishes "full" from "lights only" drawing.
-                        Aircraft are always drawn in full.
-                    </li>
-                    <li>
-                        <i>Register original libxplanemp CSL dataRefs</i>
-                        from <a href="https://twinfan.gitbook.io/livetraffic/setup/configuration/settings-csl">CSL Settings</a>.
-                        <a href="https://twinfan.gitbook.io/livetraffic/v/v1.50/setup/installation/csl2xsb#making-csl-packages-unique-to-livetraffic">Making CSL Packages unique to LiveTraffic"</a>
-                        is neither support nor needed any longer.
-                        The "Missing Gear" issue is history when using instancing.
-                    </li>
-                </ul>
-            </li>
-            <li>
-                In Beta versions like this, <i>Log Level</i>
-                (<a href="https://twinfan.gitbook.io/livetraffic/setup/configuration/settings-advanced">Advanced Settings</a>)
-                is forced to be <i>Debug</i>.
-            </li>
-        </ul>
-
-        <h2>v1.5</h2>
-
-        <h3>v1.52</h3>
-
-    <p>
-        <b>To update</b> coming from v1.50 or v1.51: Just copy the 3 executables
-        <code>LiveTraffic/64/*.xpl</code>.
-    </p>
-
-    <ul>
-        <li>
-            FIXED <a href="https://github.com/TwinFan/LiveTraffic/issues/174">#174</a>:
-            Aircraft sometimes failed to create when best available data was just half
-            a second away from the end of the buffering period
-            (<a href="https://forums.x-plane.org/index.php?/forums/topic/209494-xp11-crash-livetraffic-messages/">introduced with v1.50</a>)
-        </li>
-        <li>
-            FIXED a startup problem on Windows 8.1-based systems causing
-            "Error Code = 127 : The specified procedure could not be found."
-            (<a href="https://forums.x-plane.org/index.php?/forums/topic/210083-live-traffic-151-not-loading-error-code-127-in-log-attached/">introduced with v1.51</a>)
-        </li>
-    </ul>
-
-    <h3>v1.51</h3>
-
-    <p>
-        <b>To update</b> coming from v1.50: Just copy the 3 executables
-        <code>LiveTraffic/64/*.xpl</code>.
-    </p>
-
-    <ul>
-        <li>
-            PARTICIALLY FIXED <a href="https://github.com/TwinFan/LiveTraffic/issues/174">#174</a>:
-            Should avoid crashing after a rare and yet unexplained event leading to missing
-            data while trying to create a new aircraft.
-        </li>
-    </ul>
-
-    <h3>v1.50</h3>
-
-    <p>
-        <b>To update</b> coming from v1.24: Copy the 3 executables
-        <code>LiveTraffic/64/*.xpl</code> and the updated
-        <code>Resources/Doc8643.txt</code> file.
-    </p>
-
-    <ul>
-        <li>
-            ADDED <a href="https://github.com/TwinFan/LiveTraffic/issues/100">#100</a>:
-            Snapping to taxiways to make aircraft stay on taxiways more often.
-            Also determines gate/ramp positions and turns aircraft the right way.
-            Controlled by <i>Snap to Taxiways</i> setting in
-            <a href="https://twinfan.gitbook.io/livetraffic/setup/configuration/settings-advanced">
-                Advanced Settings
-            </a>.<br>
-            <a href="https://twinfan.gitbook.io/livetraffic/reference/snapping-to-taxiways">See documentation</a>
-            for some background of how it works.
-        </li>
-        <li>
-            ADDED <a href="https://github.com/TwinFan/LiveTraffic/issues/17">#17</a>:
-            Soft Bezier-style curves for turning aircraft.
-        </li>
-        <li>
-            ADDED safeguard to keep approaching aircraft above 2.5° glidescope
-            to avoid landing short of the runway.
-        </li>
-        <li>
-            ADDED <a href="https://github.com/TwinFan/LiveTraffic/issues/13">#13</a>:
-            Ensure nearest aircraft are shown when reaching limit.
-        </li>
-        <li>
-            FIXED <a href="https://github.com/TwinFan/LiveTraffic/issues/170">#170</a> (Windows only):
-            Multiplayer location info initialized with "far away" again instead of zeroes.
-        </li>
-        <li>
-            ADDED message that LiveTraffic does not yet work under Vulkan/Metal.
-            Watch <a href="https://forums.x-plane.org/index.php?/forums/topic/207193-livetraffic-and-vulkanmetal/">this post</a> and await v2.0.
-        </li>
-    </ul>
-
-    <h2>v1.2</h2>
-
-    <h3>v1.24</h3>
-
-    <ul>
-        <li>
-            FIXED <a href="https://github.com/TwinFan/LiveTraffic/issues/169">#169</a>
-            auto-land.
-        </li>
-    </ul>
-
-    <h3>v1.23</h3>
-
-    <b>To update</b> coming from v1.22
-    <ul>
-        <li>copy the 3 executables <code>LiveTraffic/64/*.xpl</code>.</li>
-        <li>
-            copy the updated files <code>LiveTraffic/Resources/Doc8643.txt</code>
-            and <code>LiveTraffic/Resources/related.txt</code>.
-        </li>
-    </ul>
-
-    <p>Changes to LiveTraffic:</p>
-
-    <ul>
-        <li>
-            FIXED handling of OpenSky master data, avoiding duplicate requests.
-            Reduces likelihood of HTTP 503 error and improves handling of it.
-        </li>
-        <li>
-            UPDATED <code>Doc8643.txt</code> and <code>related.txt</code> to
-            include new ICAO aircraft type codes like B3XM (B737 MAX 10)
-        </li>
-        <li>
-            FIXED <a href="https://github.com/TwinFan/LiveTraffic/issues/156">#156</a>
-            a bug preventing the display of aircraft when decimal point in
-            regional settings differs from dot.
-        </li>
-        <li>
-            FIXED <a href="https://github.com/TwinFan/LiveTraffic/issues/50">#50</a>
-            a crash in X-Plane startup after failed initalization of LiveTraffic
-            (again), e.g. due to invalid configuration file.
-        </li>
-        <li>
-            ADDED some aspects of <a href="https://github.com/TwinFan/LiveTraffic/issues/100">#100</a>,
-            snapping to taxiways, already. Few changes to aircraft behaviour
-            will be visible yet. But LiveTraffic already reads scenery
-            information to learn about runways and taxiways.
-            Auto-land aircraft will more often and more accuractely find
-            a runway. But the main part, avoiding cutting corners when
-            leaving the runway for a taxiway or turning tight corners, is not yet in.
-        </li>
-    </ul>
-
-    <h3>v1.22 Fixits</h3>
-
-    <ul>
-        <li>
-            ADDED <a href="https://github.com/TwinFan/LiveTraffic/issues/44">#44</a>
-            lookup of a/c type designator by human-readable model text.
-            Can avoid using standard A320/follow-me car in many, though not all cases.<br>
-            Many thanks to @crbascott for providing the mapping file
-            <code>model_typecode.txt</code>, which you need to place into
-            <code>LiveTraffic/Resources</code>.
-        </li>
-        <li>
-            2 changes to <a href="https://forums.x-plane.org/index.php?/files/file/51786-livetraffic-api/">LTAPI</a>
-            for other plugins' benefit:
-            <ul>
-                <li>
-                    ADDED <a href="https://github.com/TwinFan/LTAPI/issues/2">#2</a>
-                    CSL model in use
-                </li>
-                <li>
-                    CHANGED <a href="https://github.com/TwinFan/LTAPI/issues/3">#3</a>
-                    precision of location from <code>float</code> to <code>double</code>.
-                </li>
-            </ul>
-        </li>
-    </ul>
-
-    <h3>v1.21 Fixits</h3>
-
-    <ul>
-        <li>
-            ADDED <a href="https://github.com/TwinFan/LiveTraffic/issues/152">#152</a>
-            option <i>Log.txt: Set Log Level = "Debug"</i> to
-            <a href="https://twinfan.gitbook.io/livetraffic/setup/configuration/settings-debug">Debug Settings</a>, in case users search there
-            when following
-            <a href="https://forums.x-plane.org/index.php?/forums/topic/174691-if-you-want-support-contains-template/">support request guidelines</a>.
-            Unchecking this option resets Log Level to "Warning".
-        </li>
-        <li>
-            CHANGED <a href="https://github.com/TwinFan/LiveTraffic/issues/149">#149</a>:
-            OpenSky Master Data channel is enforced to be active, when OpenSky
-            tracking data is used to avoid
-            <a href="https://forums.x-plane.org/index.php?/forums/topic/186475-take-off-planes-are-shown-as-follow-me-cars/">"only A320/follow-me car" issue</a>.<br>
-            Also, OpenSky Master is enabled as a recommendation when activating
-            RealTraffic channel (but can be deactivated manually in this case).
-        </li>
-        <li>
-            CHANGED <a href="https://github.com/TwinFan/LiveTraffic/issues/122">#122</a>
-            drawing of message area's background, possibly reducing cloud texture glitches.
-            Fix courtesy of slgoldberg.
-        </li>
-        <li>
-            FIXED <a href="https://github.com/TwinFan/LiveTraffic/issues/153">#153</a>
-            validation of original ADSBEx API keys after ADSBEx's server response changed.
-        </li>
-        <li>
-            CHANGED <a href="https://github.com/TwinFan/LiveTraffic/issues/151">#151</a>
-            network timeout to 90s and made it configurable in Advanced Settings.
-            This shall reduce the likelyhood that tracking requests to OpenSky
-            time out.
-        </li>
-        <li>
-            FIXED <a href="https://github.com/TwinFan/LiveTraffic/issues/148">#148</a>
-            late reaction to activating OpenSky Master Data mid-flight and
-            memory leak when OpenSky Master Data stays inactive.
-        </li>
-        <li>
-            FIXED <a href="https://github.com/TwinFan/LiveTraffic/issues/136">#136</a>
-            (Linux only) freeze when stopping a/c display / deactivating LiveTraffic /
-            stopping X-Plane with RealTraffic channel on but no RealTraffic app running.
-        </li>
-    </ul>
-
-    <h3>v1.20.190718 CSL / AI / Multiplayer enhancements</h3>
-
-    <ul>
-        <li>
-            CHANGED <a href="https://github.com/TwinFan/LiveTraffic/issues/111">#111</a>
-            menu item "TCAS controlled": Can now also be <strong>de</strong>activated
-            to give up AI plane/TCAS control, so another plugin can take
-            over mid-flight.
-        </li>
-        <li>
-            CAHNGED <a href="https://github.com/TwinFan/LiveTraffic/issues/120">#120</a>
-            <a href="https://github.com/TwinFan/LiveTraffic/issues/129">#129</a>
-            how planes are selected for the max 19 AI/TCAS slots:
-            Planes in front have priority over those to the side over those
-            in the back. And planes on the ground have even lower priority
-            if you are airborne.
-        </li>
-        <li>
-            ADDED <a href="https://github.com/TwinFan/LiveTraffic/issues/143">#143</a>
-            a power user workaround to run another multiplayer client in parallel
-            with working animations/lights. Requires your local CSL models to be
-            changed by the latest CSL2XSB script. Please see
-            <a href="https://twinfan.gitbook.io/livetraffic/setup/installation/csl2xsb">
-                documentation for details
-            </a>.
-        </li>
-        <li>
-            ADDED rotor / propellor / reversers / wheel animations. Requires
-            <ul>
-                <li>supporting CSL models (many in the Bluebell package work)</li>
-                <li>conversion of CSL models with latest CSL2XSB script</li>
-            </ul>
-            See <a href="https://twinfan.gitbook.io/livetraffic/setup/installation/csl2xsb">
-                documentation for details
-            </a>.
-        </li>
-        <li>
-            UPDATED, basically rewrote the <a href="https://twinfan.gitbook.io/livetraffic/setup/other-multiplayer-in-parallel">
-                documentation page on many multiplayer clients in parallel<a />,
-                like when also using XSquawkBox, X-IvAp, Swift and the like.
-        <li>
-            ADDED <a href="https://github.com/TwinFan/LiveTraffic/issues/147">#147</a>:
-            RealTraffic now provides a proper timestamp in its tracking data,
-            which LiveTraffic uses for path calculations.
-        </li>
-        <li>
-            <strong>Features relevant to other plugins' or CSL model developers:</strong>
-            <ul>
-                <li>
-                    ADDED support for <a href="https://github.com/TwinFan/libxplanemp/wiki/OBJ8-CSL-dataRefs">
-                        more CSL animation dataRefs
-                    </a>.
-                </li>
-                <li>
-                    ADDED: All <code>sim/multiplayer/position</code> dataRefs are now
-                    provided for AI planes, including <code>v_x/y/z</code>.
-                </li>
-                <li>
-                    CHANGED: Position reporting by <code>sim/multiplayer/position</code>
-                    is the <em>next</em> drawing cycle's position,
-                    which helps camera plugins to stay in synch with focus plane.
-                </li>
-                <li>
-                    ADDED <a href="https://github.com/TwinFan/LiveTraffic/issues/144">#144</a>
-                    shared dataRefs for providing textual information
-                    about planes as <a href="https://forums.x-plane.org/index.php?/files/file/52997-fstrampfree/">
-                        suggested by FSTramp
-                    </a>.
-                </li>
-                <li>
-                    SEE the <a href="https://github.com/TwinFan/libxplanemp/wiki">
-                        Wiki of my libxplanemp fork
-                    </a> for more details.
-                </li>
-                <li>
-                    CHANGED and ENHANCED <a href="https://github.com/TwinFan/LiveTraffic/issues/86">#86</a>
-                    communication to
-                    <a href="https://forums.x-plane.org/index.php?/files/file/51786-livetraffic-api/">LTAPI</a>,
-                    which is now an efficient bulk data transfer and includes
-                    many text info elements.
-            </ul>
-        </li>
-        <li>
-            FIXED <a href="https://github.com/TwinFan/LiveTraffic/issues/146">#146</a>:
-            If using RealTraffic data, OpenSky Master Data will now always be queried
-            and used if activated (Activation of OpenSky Master Data is always
-            recommended). Previously, for most planes no master data was
-            requested and display relied on RealTraffic's info only.
-        </li>
-        <li>
-            FIXED <a href="https://github.com/TwinFan/LiveTraffic/issues/139">#139</a>
-            ADSBEx data will only be processed if in configured range to avoid
-            immediate removal of planes after creation.
-        </li>
-        <li>
-            FIXED <a href="https://github.com/TwinFan/LiveTraffic/issues/140">#140</a>
-            identification of network problems with revocation lists on
-            non-English installations of Windows.
-        </li>
-        <li>
-            FIXED <a href="https://github.com/TwinFan/LiveTraffic/issues/14">#14</a>
-            Set a timeout of 30s for most network operations to avoid hang-ups
-            when network gets lost.
-        </li>
-    </ul>
-
-    <h2>v1.10</h2>
-
-    <h3>v1.16.190507 ADSBEx with RapidAPI</h3>
-
-    <p>
-
-        <ul>
-            <li>
-                ADDED <a href="https://github.com/TwinFan/LiveTraffic/issues/138">#138</a>
-                ability to connect to ADS-B Exhcange via
-                <a href="https://rapidapi.com/adsbx/api/adsbx-flight-sim-traffic">RapidAPI</a>.<br>
-                <b>Note: This is a paid service.</b> See
-                <a href="https://twinfan.gitbook.io/livetraffic/setup/installation/ads-b-exchange">documentation</a>
-                for more info.
-            </li>
-            <li>
-                FIXED <a href="https://github.com/TwinFan/LiveTraffic/issues/135">#135</a>
-                ADSBEx channel no longer fails and disables when no aircraft are returned.
-            </li>
-            <li>
-                FIXED <a href="https://github.com/TwinFan/LiveTraffic/issues/137">#137</a>
-                LiveTraffic no longer fails to start up if X-Plane commands (like
-                <code>sim/general/hat_switch_left</code>) are not found. This might allow
-                using LiveTraffic even on outdated vesions like XP10.45 (untested).
-            </li>
-        </ul>
-
-        <h3>v1.15.190428 ADSBEx with API Key</h3>
-
-        <ul>
-            <li>
-                CHANGED <a href="https://github.com/TwinFan/LiveTraffic/issues/132">#132</a>
-                channel ADS-B Exchange to
-                <a href="https://www.adsbexchange.com/data/">new API</a>
-                after public API closed down.<br>
-                <b>Note: API key required</b>, to get one you need to be feeding
-                ADS-B data to ADS-B Exchange. Then, you can
-                <a href="https://adsbexchange.com/contact/">request a key there</a>
-                and enter it into LiveTraffic's
-                <a href="https://twinfan.gitbook.io/livetraffic/setup/configuration/settings-basics">Basic Settings</a>
-                to re-enable the ADSBEx channel.
-            </li>
-            <li>
-                FIXED <a href="https://github.com/TwinFan/LiveTraffic/issues/131">#131</a>
-                errorneous warning <code>valid OBJ8 part types are LIGHTS or SOLID. Got LIGHTS.</code>.
-            </li>
-        </ul>
-
-        <h3>v1.10.190406 RealTraffic, ForeFlight</h3>
-
-        <ul>
-            <li>
-                ADDED <a href="https://github.com/TwinFan/LiveTraffic/issues/65">#65</a>
-                RealTraffic as a new channel. See
-                <a href="https://twinfan.gitbook.io/livetraffic/setup/installation/realtraffic-connectivity">configuration instructions</a>.<br>
-            </li>
-            <li>
-                ADDED <a href="https://github.com/TwinFan/LiveTraffic/issues/47">#47</a>
-                ForeFlight as an output channel. See
-                <a href="https://twinfan.gitbook.io/livetraffic/setup/installation/foreflight">configuration info</a>.<br>
-            </li>
-            <li>
-                FIXED checking for updates so that it happens every 48h only
-                if no update was found during last check.
-            </li>
-            <li>
-                REMOVED <a href="https://github.com/TwinFan/LiveTraffic/issues/125">#125</a>
-                historic options from config file to prevent users from being trapped
-                with "No enabled active channel...".
-            </li>
-        </ul>
-
-
-        <h2>v1.00 Public Release</h2>
-
-        <h3>v1.00.190309</h3>
-
-        <ul>
-            <li>
-                RELEASE BUILD, i.e. no time limit.
-            </li>
-            <li>
-                UPDATED <a href="https://github.com/TwinFan/LiveTraffic/issues/117">#117</a>
-                handling of AI/TCAS planes so that third-party plugins
-                have a better chance of seeing LiveTraffic's AI planes with their correct heading.<br>
-                X-Plane's internal map and Little NavMap now show LiveTraffic's planes.
-            </li>
-            <li>
-                CHANGED <a href="https://github.com/TwinFan/LiveTraffic/issues/118">#118</a>
-                reporting of warnings/infos while parsing CSL packages. Repeated
-                messages <i>per package/<code>xsb_aircrafts.txt</code> file</i>
-                are now suppressed and only a counter reported. Previosuly, packages with additional
-                parameters could cause thousands of lines of repeating <code>Log.txt</code> output.
-            </li>
-            <li>
-                FIXED <a href="https://github.com/TwinFan/LiveTraffic/issues/112">#112</a>
-                ASSERT FAILED for <code>bWrapAround</code>, a bug in handling
-                roll.
-            </li>
-        </ul>
-
-        <h2>v0.90 Public Beta</h2>
-
-        <h3>v0.94.190303 Public Beta - Release Candidate 2</h3>
-
-        <ul>
-            <li>
-                ADDED <a href="https://github.com/TwinFan/LiveTraffic/issues/107">#107</a>
-                checking for new version on X-Plane.org every 48h; if so message shows up and
-                additional menu item <code>LiveTraffic/New Version...</code> becomes available.
-            </li>
-            <li>
-                ADDED <a href="https://github.com/TwinFan/LiveTraffic/issues/30">#30</a>
-                menu items
-                <ul>
-                    <li>Aircraft Info shown, which hides/shows all A/C Info wnds</li>
-                    <li>Close All Windows, which closes all A/C Info wnds</li>
-                    <li>Labels shown, which toggles if labels are shown in the current view (internal/external/VR)</li>
-                </ul>
-            </li>
-            <li>
-                ADDED <a href="https://github.com/TwinFan/LiveTraffic/issues/30">#30</a>
-                commands for most menu items, so that you can assign keys or
-                joystick buttons to them in X-Plane's Keyboard and Joystick settings.<br>
-                In XP11, assigned keyboard shortcuts show up next to the menu items.
-            </li>
-            <li>
-                ADDED <a href="https://github.com/TwinFan/LiveTraffic/issues/110">#110</a>
-                option to only control AI aircraft for TCAS blibs on request, i.e.
-                not automatically. That helps integration with other multiplayer
-                clients, who could then control TCAS.
-            </li>
-            <li>
-                ADDED <a href="https://github.com/TwinFan/LiveTraffic/issues/114">#114</a>
-                button to A/C info window for switching between AUTO and
-                locked-to-selected-a/c mode.
-            </li>
-            <li>
-                ADDED <a href="https://github.com/TwinFan/LiveTraffic/issues/103">#103</a>
-                manipulation of external camera position using standard commands
-                as in X-Plane's Free Camera view. Hat switch mapped to
-                left/right/forward/aft movement. Zoom supported.
-            </li>
-            <li>
-                VR only:
-                <ul>
-                    <li>
-                        A/C Info Window follows into external camera view,
-                        so that "Camera" checkbox stays available for getting out of Camera view.
-                    </li>
-                    <li>
-                        CHANGED <a href="https://github.com/TwinFan/LiveTraffic/issues/115">#115</a>
-                        A/C Info Window cannot be closed when in external camera view,
-                        so that the button to return from camery view remains available.
-                    </li>
-                </ul>
-            </li>
-            <li>
-                Linux only: Open help URLs using <code>xdg-open</code> instead of
-                <code>open</code>.
-            </li>
-            <li>
-                Further CHANGED initial window positioning, especially for Settings UI.
-            </li>
-            <li>
-                CHANGED <a href="https://github.com/TwinFan/LiveTraffic/issues/108">#108</a>
-                version number of <code>FlightModels.prf</code> and enhanced validation to make sure everybody updates.
-            </li>
-            <li>
-                ADDED <a href="https://github.com/TwinFan/LiveTraffic/issues/109">#109</a>
-                Embraer E-Jet and ERJ families to <code>related.txt</code>.
-            </li>
-            <li>
-                FIXED <a href="https://github.com/TwinFan/LiveTraffic/issues/116">#116</a>
-                banking on approach, which had happened especially often in
-                auto-land situations.
-            </li>
-        </ul>
-
-        <h3>v0.93.190224 Public Beta - Release Candidate 1</h3>
-
-        <ul>
-            <li>
-                ADDED <a href="https://github.com/TwinFan/LiveTraffic/issues/98">#98</a>
-                <a href="https://twinfan.gitbook.io/livetraffic/setup/installation/step-by-step">
-                    step-by-step instruction for Bluebell CSL package installation
-                </a>
-                to documentation especially targeting new users.
-            </li>
-            <li>
-                ADDED <a href="https://github.com/TwinFan/LiveTraffic/issues/105">#105</a>
-                a <code>Help</code> submenu to <code>Plugins > LiveTraffic</code> as well as
-                help buttons labeled <code>[?]</code> to the A/C Info and Settings
-                window for direct access to relevant online documentation.
-            </li>
-            <li>
-                CHANGED <a href="https://github.com/TwinFan/LiveTraffic/issues/106">#106</a>
-                handling of A/C Info windows in XP11 to make use of XP11 features:
-                <ul>
-                    <li>Created as floating windows, ie. can be moved across monitors.</li>
-                    <li>Created as VR windows when in VR mode.</li>
-                    <li>
-                        Floating windows move into VR and vice versa when entering/leaving VR.<br>
-                        VR functionality untested as I don't have a VR rig. Qualified feedback welcome!
-                    </li>
-                    <li>
-                        New menu entry <code>Plugins > LiveTraffic > Aircraft Info... (Popped out)</code>
-                        creates a popped out window (native OS window).<br>
-                        Initial position might not be optimal yet, but can then be
-                        moved anywhere on your desktop.
-                    </li>
-                </ul>
-            </li>
-            <li>
-                ADDED <a href="https://github.com/TwinFan/LiveTraffic/issues/16">#16</a>
-                roll to aircraft movement when flying curves. Still looks a bit shaky,
-                will only get better after implementing Bezier curves
-                (<a href="https://github.com/TwinFan/LiveTraffic/issues/17">#17</a>) after v1.0.
-            </li>
-            <li>
-                ADDED current number of aircraft shown to menu item text of
-                <code>Plugins &gt; LiveTraffic &gt; Aircraft displayed</code>.
-            </li>
-            <li>
-                ADDED <a href="https://github.com/TwinFan/LiveTraffic/issues/102">#102</a>
-                option to Advanced Settings to select which level of messages to
-                show in message area.
-            </li>
-            <li>
-                FIXED <a href="https://github.com/TwinFan/LiveTraffic/issues/104">#104</a>
-                positioning of all windows in X-Plane 11.<br>
-                Message are will show up on right-most monitor in top right corner.<br>
-                Settings and A/C info windows will initially be placed in the
-                center of the main screen.
-            </li>
-            <li>
-                FIXED <a href="https://github.com/TwinFan/LiveTraffic/issues/99">#99</a>
-                <I>Last Data</I> info in A/C information window, especially obvious
-                in ADSBEx streams, in which the last timestamp never became negative.
-            </li>
-            <li>
-                CHANGED <a href="https://github.com/TwinFan/LiveTraffic/issues/97">#97</a>
-                aircraft's ICAO type selection: Decision is pushed out to a moment before
-                actual plane creation when infos from various channels are
-                collected and combined. Reduces warnings about missing ICAO type
-                in <code>Log.txt</code> significantly. Better identifies
-                ground vehicles especially in ADS-B streams.
-            </li>
-            <li>
-                Also, the CSL model for a plane can now change in-flight if
-                new info arrives that affects model-matching, e.g. a proper
-                ICAO type for a plane previously shown with defaults.<br>
-                After manually loading CSL models in Settings > CSL all planes
-                are re-matched, immediately making use of newly loaded models.
-            </li>
-            <li>
-                REMOVED settings for reading historic ADS-B Exchange data, see
-                <a href="https://twinfan.gitbook.io/livetraffic/reference/faq#is-there-an-option-to-read-historic-tracking-data-wasnt-there-once-one">here</a>
-                for reasoning.
-            </li>
-            <li>
-                CHANGED <a href="https://github.com/TwinFan/LiveTraffic/issues/101">#101</a>
-                and enhanced technical exception handling. LT disables itself in case it can't
-                recover from exception (instead of re-throwing the exception, which causes CTD).
-            </li>
-        </ul>
-
-        <h3>v0.92.190211 Public Beta</h3>
-
-        <ul>
-            <li>
-                ADDED compatibility with X-Plane 10 again for the moment.
-                This will not last forever, but with the goal to have at least
-                one release version still supporting X-Plane 10.
-            </li>
-            <li>
-                ADDED <a href="https://github.com/TwinFan/LiveTraffic/issues/96">#96</a> an error message if there are
-                no active channels serving tracking data.
-            </li>
-        </ul>
-
-        <h3>v0.92.190209 Public Beta</h3>
-
-        <ul>
-            <li>
-                Setup
-                <ul>
-                    <li>
-                        REMOVED compatibility with X-Plane 10 in preparation of using pure X-Plane 11 features.
-                    </li>
-                    <li>
-                        CHANGED <a href="https://github.com/TwinFan/LiveTraffic/issues/70">#70</a>
-                        Reality time is now taken from the network channels; removes the dependency on local PC time being correct.
-                    </li>
-                    <li>
-                        CHANGED <a href="https://github.com/TwinFan/LiveTraffic/issues/71">#71</a>
-                        creation of network connection, working around an issue when certificate revocation check is unable (Windows only)
-                    </li>
-                    <li>
-                        CHANGED <a href="https://github.com/TwinFan/LiveTraffic/issues/85">#85</a>
-                        the way text files are read, now independed of line endings. This allows to use the same installation
-                        in a dual boot config Windows/Linux and not fail on Linux when reading a CR/LF encoded <code>LiveTraffic.prf</code> file.
-                    </li>
-                </ul>
-            </li>
-            <li>
-                New/Changed Functionality
-                <ul>
-                    <li>
-                        ADDED <a href="https://github.com/TwinFan/LiveTraffic/issues/80">#80</a>
-                        ability to hide and hence impersonate planes, <a href="https://twinfan.gitbook.io/livetraffic/using-lt/aircraft-information-window/hide-and-impersonate-aircrafts">see documentation</a>.
-                    </li>
-                    <li>
-                        ADDED <a href="https://github.com/TwinFan/LiveTraffic/issues/93">#93</a>
-                        external camera view sitting on any plane's tail, <a href="https://twinfan.gitbook.io/livetraffic/using-lt/aircraft-information-window/external-camera-view">see documentation</a>.
-                    </li>
-                    <li>
-                        ADDED <a href="https://github.com/TwinFan/LiveTraffic/issues/88">#88</a>
-                        Advanced Setting to hide traffic below a certain height AGL or while taxiing,
-                        to allow better parallel operation with airport traffic plugins.
-                    </li>
-                    <li>
-                        ADDED <a href="https://github.com/TwinFan/LiveTraffic/issues/76">#76</a>
-                        Advanced Setting to allow landing lights on during taxiing to see planes at night.
-                    </li>
-                    <li>
-                        ADDED <a href="https://github.com/TwinFan/LiveTraffic/issues/69">#69</a>
-                        A/C Label Setting to control if labels shall appear in internal / external / VR views.
-                    </li>
-                    <li>
-                        CHANGED <a href="https://github.com/TwinFan/LiveTraffic/issues/74">#74</a>
-                        distances in Advanced Settings from km to nm. Existing settings from previous versions will be converted on first startup. Rounding applies.
-                    </li>
-                    <li>
-                        ADDED <a href="https://github.com/TwinFan/LiveTraffic/issues/92">#92</a>
-                        menu item to try to get access to AI planes for TCAS control. Reorganized menu.
-                        <a href="https://twinfan.gitbook.io/livetraffic/using-lt/menu-items">See new documentation</a> on menu items.
-                    </li>
-                    <li>
-                        ADDED ability to search for squawk code in <i>A/C key</i> field of A/C Information Windows.
-                    </li>
-                    <li>
-                        ADDED <a href="https://github.com/TwinFan/LiveTraffic/issues/75">#75</a>
-                        options in Debug Settings to fix model matching parameters for CSL model makers.
-                        <a href="https://twinfan.gitbook.io/livetraffic/setup/configuration/settings-debug#forced-model-matching">See documentation.</a>
-                    </li>
-                    <li>
-                        CHANGED model matching: Now passing registration (tail number) as the match string
-                        for LIVERY. CSL model makers are now able to configure liveries per individual airframe.
-                    </li>
-                    <li>
-                        REMOVED menu item for reloading plugins. No longer needed with new handling of access to AI planes / TCAS.
-                    </li>
-                </ul>
-            </li>
-            <li>
-                CHANGED <a href="https://github.com/TwinFan/LiveTraffic/issues/81">#81</a> multiplayer lib to base on latest upstream code, which in tun
-                <ul>
-                    <li>
-                        ADDED  <a href="https://github.com/TwinFan/LiveTraffic/issues/45">#45</a>
-                        ability to work without access to AI planes (then no TCAS) to enhance parallel operations with other multiplayer plugins.
-                        <a href="https://twinfan.gitbook.io/livetraffic/setup/other-multiplayer-in-parallel">See documentation</a> for usage instructions.
-                    </li>
-                    <li>
-                        CHANGED <a href="https://github.com/TwinFan/LiveTraffic/issues/63">#63</a>
-                        label drawing back to 3D phase, no longer drawing over cockpit.<br>
-                        However, in VR labels still appear in one eye only (<a href="https://github.com/TwinFan/LiveTraffic/issues/69">#69</a>).
-                    </li>
-                    <li>
-                        ADDED ability to control taxi lights in CSL models. I have not yet found a model, which supports taxi lights, though.
-                    </li>
-                    <li>
-                        ADDED clamping, i.e. the ability to detect from the OBJ8 models the necessary vertical offset for fairly good
-                        placement on the ground. Still, a well maintained <code>VERT_OFFSET</code> setting in <code>xsb_aircrafts.txt</code> is more accurate.
-                    </li>
-                </ul>
-            </li>
-
-            <li>
-                Pure Bug Fixes
-                <ul>
-                    <li>
-                        FIXED <a href="https://github.com/TwinFan/LiveTraffic/issues/73">#73</a>
-                        model-selection based on <code>related.txt</code> for some Diamond models, which appeared as gliders.
-                    </li>
-                    <li>
-                        FIXED <a href="https://github.com/TwinFan/LiveTraffic/issues/84">#84</a>
-                        Message area moving too high on Linux
-                    </li>
-                    <li>
-                        FIXED rounding of altitudes to full feet in internal calculations, which removes step climbs/descends by 1ft,
-                        especially visible on the ground.
-                    </li>
-                    <li>
-                        FIXED <a href="https://github.com/TwinFan/LiveTraffic/issues/50">#50</a>
-                        a crash of X-Plane after failed initialization of LiveTraffic.
-                    </li>
-                    <li>
-                        FIXED Stop requesting master data when shutting down, speeding up shut down of X-Plane when LiveTraffic
-                        is in the loop of fetching master data from OpenSky.
-                    </li>
-                </ul>
-            </li>
-        </ul>
-
-        <h3>v0.91.190120 Public Beta</h3>
-
-        <b>To update coming from 0.90</b> or ealier:
-
-        <ul>
-            <li>
-                The v0.91 package now ships with a directory <code>LiveTraffic/Resources/ShippedCSL</code>,
-                which contains the X-CSL FollowMe Car courtesy of X-CSL.
-                Move <code>ShippedCSL</code>
-                under the existing <code>LiveTraffic/Resources</code> directory,
-                in parallel to the existing <code>CSL</code> directory with the
-                Bluebell installation.
-            <li>
-                If you had installed the X-CSL FollowMe car manually, then remove
-                it now by deleting the <code>CARS</code> directory from
-                your <code>LiveTraffic/Resources/CSL</code> directory.
-            </li>
-            <li>
-                If you ever had trouble with "ghost planes" (seeing yellow labels
-                without aircraft) then likely your Bluebell CSL installation has been
-                damaged, possibly by the X-CSL installation. Recommendation is
-                to start over: Clear the <code>LiveTraffic/Resources/CSL</code>
-                directory and download the Bluebell package once again,
-                following the
-                <a href="https://twinfan.gitbook.io/livetraffic/setup/installation#bluebell-obj8-csl-packages">installation documentation</a>.
-            </li>
-        </ul>
-
-    <P>
-        Resulting folder structure shall be:
-<pre><code>
-    LiveTraffic
-    - 64              (.xpl binaries)
-    - Resources
-      - CSL           (for Bluebell installation)
-      - ShippedCSL
-        - XCSL_CARS   (contains the FollowMe car as included in the package now)
-</code></pre>
-
-    <P>Release content:</P>
-
-    <ul>
-        <li>
-            ADDED FollowMe Car into the LiveTraffic package, courtesy of X-CSL.
-            No need to install this model any longer from X-CSL.
-        </li>
-    </ul>
-
-    <h3>v0.90.190118 Public Beta - Hot Fix</h3>
-
-    <ul>
-        <li>
-            ADDED a delay between requests to OpenSky Master data channel to
-            avoid HTTP 503 Service Unavailable responses.
-        </li>
-        <li>
-            FIXED error handling of OpenSky Master data channel, so that too
-            many errors now do lead to channel deactivation as per design.
-        </li>
-        <li>
-            FIXED requesting routes from OpenSky: Don't query call signs with spaces
-            as they lead to HTTP 400 Bad Request. (Could probably be replaced
-            with &percnt;20, but for these call signs there aren't any routes anyway
-            so just safe that network traffic.)
-        </li>
-    </ul>
-
-    <h3>v0.90.190117 Public Beta</h3>
-
-    No change beside the version number.
-
-    <h2>v0.80 Closed Beta</h2>
-
-    <h3>v0.86.20190112 Public Beta candidate</h3>
-
-    <ul>
-        <li>
-            NEW <a href="https://github.com/TwinFan/LiveTraffic/issues/37">#37</a>
-            flight route number and routing information from OpenSky,
-            which takes priority over routing info from ADS-B Exchange.
-            This is the first time flight numbers of commercial flights
-            become available. Note that such info is manually maintained by
-            OpenSky supporters based on call signs. You can report wrong routes
-            in the flight detail window of their
-            <a href="https://opensky-network.org/network/explorer">OpenSky Explorer</a>
-            if you have an OpenSky login.
-        </li>
-        <li>
-            NEW <a href="https://github.com/TwinFan/LiveTraffic/issues/53">#53</a>
-            configuration for label colors in "Settings > A/C Labels".
-        </li>
-        <li>
-            NEW <a href="https://github.com/TwinFan/LiveTraffic/issues/42">#42</a>
-            tab "Settings > CSL" for configuration of up to 7
-            CSL paths, and standard codes for default aircraft and ground
-            vehicles.
-        </li>
-        <li>
-            NEW "CSL model" info in A/C information window.
-        </li>
-        <li>
-            UPDATED <a href="https://github.com/TwinFan/LiveTraffic/issues/38">#38</a>,
-            <code>related.txt</code> with twin engine props, GA, and
-            helicopter codes.
-        </li>
-        <li>
-            UPDATED <code>Doc8643.txt</code> file to January 2019, better
-            replacement of unicode characters
-            (similar character instead of just ?).
-        </li>
-        <li>
-            FIXED <a href="https://github.com/TwinFan/LiveTraffic/issues/66">#66</a>,
-            which removes deprecated code for Macs around file system access.
-            This is pure code refactoring and shall not influence functionality.
-        </li>
-    </ul>
-
-    <h3>v0.85.20190106</h3>
-
-    <ul>
-        <li>
-            FIXED <a href="https://github.com/TwinFan/LiveTraffic/issues/60">#60</a>
-            <a href="https://github.com/TwinFan/LiveTraffic/issues/67">#67</a>
-            aircraft too high on final and turning 180 degrees on touch-down (I hope).
-            This is yet another significant change to the handling, analysis, cleansing, and
-            landing/take off prediction code of flight tracking data.
-            New isse will require new data for analysis.
-        </li>
-        <li>
-            FIXED <a href="https://github.com/TwinFan/LiveTraffic/issues/63">#63</a>
-            Label text size with HDR and antialiasing settings SSAA and higher.
-            Involves a hack of reading <code>X-Plane.prf</code> file to find out
-            about current settings. Try playing with "Visual Effetcs" and
-            "Antialiasing" sliders in XP11.
-        </li>
-        <li>
-            CHANGED <a href="https://github.com/TwinFan/LiveTraffic/issues/53">#53</a>
-            color of labels for Airbus to red...which at the moment is just a proof-of-concept
-            that LT can set individual colors. Will become configurable in future release.
-        </li>
-        <li>
-            CHANGED AGL text to "GND_ON" when on ground in A/C info wnd and labels.
-        </li>
-    </ul>
-
-
-    <h3>v0.84.20181229 Intermediate Release</h3>
-
-    <ul>
-        <li>
-            NEW <a href="https://github.com/TwinFan/LiveTraffic/issues/62">#62</a>
-            feature 'auto-select' for A/c Info Window. Can be activated via new
-            menu command <code>Aircraft Info (Auto-select)</code> or by typing
-            'AUTO' into an open info window's edit field.<br>
-            Indicated by trailing text '(AUTO)' in title bar.<br>
-            Window will follow the closest a/c in view, slightly prefering
-            a/c straight ahead over a/c to the side.
-        </li>
-        <li>
-            CHANGED <a href="https://github.com/TwinFan/LiveTraffic/issues/61">#61</a>
-            <a href="https://github.com/TwinFan/LiveTraffic/issues/43">#43</a>
-            <a href="https://github.com/TwinFan/LiveTraffic/issues/58">#58</a>:
-            In a multi-channel configuration, OpenSky now has priority when
-            creating a/c, meaning: if both channels
-            'see' an aircraft before it is actually created then OpenSky
-            will be the channel LiveTraffic prefers. Reason is on average
-            worse quality of unconsolidated ADS-B Exchange data.
-        </li>
-        <li>
-            FIXED <a href="https://github.com/TwinFan/LiveTraffic/issues/48">#48</a>
-            <a href="https://github.com/TwinFan/LiveTraffic/issues/57">#57</a>
-            <a href="https://github.com/TwinFan/LiveTraffic/issues/58">#58</a>:
-            Further enhanced flight data cleansing. Mostly affects data from
-            ADS-B Exchange, which don't seem to be consolidated on the server.
-        </li>
-    </ul>
-
-    <h3>v0.84.20181224</h3>
-
-    <ul>
-        <li>
-            FIXED <a href="https://github.com/TwinFan/LiveTraffic/issues/61">#61</a>
-            <a href="https://github.com/TwinFan/LiveTraffic/issues/43">#43</a>
-            <a href="https://github.com/TwinFan/LiveTraffic/issues/58">#58</a>:
-            Better handling of mixed channels. Please run with all channels
-            enabled. A/c will at any point in time be fed by one channel
-            only, but switching to another is possible if (a) the original
-            channel stopped feeding and (b) the new position is in a
-            reasonable direction to prevent 180 degree turns.<br>
-            As channels aren't time-synched LT needs to make up for the
-            reported time difference with unusual slow/fast plane movements.<br>
-            A channel switch will be document with a DEBUG-level <code>Log.txt</code>
-            entry like <code>
-                DEBUG AA73C3 (SWA1730): SWITCHED CHANNEL from
-                'ADSB Exchange Live Online' to 'OpenSky Live Online'
-            </code>.
-        </li>
-        <li>
-            FIXED <a href="https://github.com/TwinFan/LiveTraffic/issues/48">#48</a>
-            <a href="https://github.com/TwinFan/LiveTraffic/issues/57">#57</a>
-            <a href="https://github.com/TwinFan/LiveTraffic/issues/58">#58</a>:
-            Flight data cleansing introduced, which tries to remove
-            ill-looking positions from the position queue.
-            This shall lead to a lot less 180 degree turns and other
-            weird movements. It will not remove all weird behaviour, though.<br>
-            A position removal will be document with a DEBUG-level <code>Log.txt</code>
-            entry like <code>DEBUG A25CDC (SKW4148): Removed an invalid position</code>.
-        </li>
-        <li>
-            CHANGED default configuration: Auto-Start enabled, all channels enabled.
-        </li>
-        <li>
-            ADDED <a href="https://github.com/TwinFan/LiveTraffic/issues/37">#37 (still open)</a>:
-            A/c info wnd displays origin/dest airport info as reported
-            by ADS-B-Exchange. No interpretation...if wrong refer to ADSBEx.
-        </li>
-        <li>
-            FIXED <a href="https://github.com/TwinFan/LiveTraffic/issues/64">#64</a>:
-            Fixed using correct altitude value from OpenSky stream,
-            specifically: geo altitude instead of barometric altitude.
-            Should lead to OpenSky a/c better hit runway threshold.
-        </li>
-        <li>
-            FIXED: Enhancements to take-off prediction. Should more often and
-            more smoothly see rotate phase right before take off.
-        </li>
-        <li>
-            FIXED <a href="https://github.com/TwinFan/LiveTraffic/issues/56">#56</a>
-            reading <code>[CSLPaths]</code> in <code>LiveTraffic.prf</code>
-            containing spaces. Tested/fixed full path usage on Mac.
-        </li>
-        <li>
-            ADDED Config file entries for <code>DEFAULT_AC_TYPE A320</code> and
-            <code>DEFAULT_CAR_TYPE ZZZC</code> to <code>LiveTraffic.prf</code>
-            to specify ICAO types to use when (a) no a/c type could be
-            determined and (b) for cars.
-        </li>
-        <li>
-            ADDED <a href="https://github.com/TwinFan/LiveTraffic/issues/51">#51</a>
-            identification of ground vehicles in flight data and display of them
-            using the type configured with <code>DEFAULT_CAR_TYPE</code> in
-            <code>LiveTraffic.prf</code>. Requires such a type as a
-            CSL model. Tested with <a href="http://csl.x-air.ru/info/item/150?lang_id=43">
-                this model
-            </a>.
-        </li>
-    </ul>
-
-
-    <h3>v0.83.20181212</h3>
-
-    <ul>
-        <li>
-            FIXED <a href="https://github.com/TwinFan/LiveTraffic/issues/44">#44 (still open)</a>
-            a bug in Multiplayer Lib preventing to find a match based
-            on Doc8643 aircraft categorization (ie. find something of
-            roughly similar size) after no match was found
-            directly or via <code>related.txt</code>.
-        </li>
-        <li>
-            ADDED feature to Multiplay Lib to do this Doc8643 match also with matching
-            airline livery.<br>
-            This fix will mean that with a reasonable number of CSL packages
-            installed nearly no plane will need to be rendered with the
-            default plane (currently A320) provided the ICAO type code
-            is included in the received tracking data.
-        </li>
-        <li>
-            ADDED <a href="https://github.com/TwinFan/LiveTraffic/issues/52">#52</a>:
-            Multiplayer Lib: If <code>VERT_OFFSET</code> is not given in
-            <code>xsb_aircraft.txt</code>
-            files then it will default to a value between 1.2 and 5.5
-            depending on Doc8643 aircraft categorization to avoid planes
-            sliding on their belly.
-        </li>
-        <li>
-            ADDED a new option <i>Any a/c id</i> to Settings / Labels, which displays
-            the first non-empty field from <i>
-                flight number, call sign,
-                registration, transponder hex code.
-            </i> Good as the one option
-            to id an aircraft.
-        </li>
-        <li>
-            FIXED <a href="https://github.com/TwinFan/LiveTraffic/issues/54">#54</a>
-            flight phase "Rotate": aircraft taking off should now
-            in most cases rotate before take off and initially
-            climb with pitch up.<br>
-            Might also positively influence occurences of too steep take offs,
-            but that was not initially targeted with this fix.
-        </li>
-        <li>
-            CHANGED <a href="https://github.com/TwinFan/LiveTraffic/issues/55">#55</a>:
-            Once an aircraft reaches an invalid position (like climbed too
-            high with no more live tracking data available) it is now removed
-            immediately. Reduces number of <code>CalcPPos: Ignoring invalid pos</code>
-            debug messages in the log dramatically.
-        </li>
-        <li>
-            UPDATED <code>related.txt</code>, especially in
-            the area of business jets and GA, still ongoing.
-        </li>
-        <li>
-            CHANGED <a href="https://github.com/TwinFan/LiveTraffic/issues/49">#49</a>
-            Settings / Advanced: Cleanup, moved debug options to bottom,
-            added option for logging raw network data to <code>LTRawFD.log</code>.
-        </li>
-    </ul>
-
-
-    <h3>v0.82.20181208</h3>
-
-    <P>
-        This version does not solve any issue completely but lays the
-        foundation to do so with the next version.
-    </P>
-
-    <ul>
-        <li>
-            CHANGED <a href="https://github.com/TwinFan/LiveTraffic/issues/38">#38 (still open)</a>:
-            Reorganized Resources directory, <b>now also includes <code>FlightModels.prf</code></b>,
-            <code>Doc8643.txt</code> regenerated from scratch, current as of November 2018,
-            <code>related.txt</code> reworked in large parts (smaller planes yet to do).
-            All comes completely with the LT package.
-        </li>
-        <li>
-            CHANGED <a href="https://github.com/TwinFan/LiveTraffic/issues/44">#44 (still open)</a>:
-            Identify, log, accept a/c master data without ICAO type code,
-            but will still be rendered as A320.
-        </li>
-        <li>
-            CHANGED <a href="https://github.com/TwinFan/LiveTraffic/issues/42">#42 (still open)</a>:
-            Started to change how LT looks for CSL directories. Will
-            become a config option. Location will now default to
-            <code>LiveTraffic/Resources/CSL</code> <b>only</b>,
-            but additional places can be added.
-        </li>
-        <li>
-            ADDED <a href="https://github.com/TwinFan/LiveTraffic/issues/52">#52 (still open)</a>
-            a default of 3 for <code>VERT_OFFSET</code> if not given by <code>xsb_aircraft.txt</code>.
-            That should be OK for mid-range jets, might be a bit high for GA which might
-            appear hovering over ground. A better implementation to come which distinguishes
-            five defaults by a/c classification.
-        </li>
-    </ul>
-
-    <h3>v0.81.20181202</h3>
-    <ul>
-        <li>
-            ADDED <a href="https://github.com/TwinFan/LiveTraffic/issues/39">#39</a>
-            easier usage of LiveTraffic and XSquawkBox in parallel.
-            See new topic on
-            <a href="https://twinfan.gitbook.io/livetraffic/setup/other-multiplayer-in-parallel">
-                Parallel usage
-            </a>.
-        </li>
-        <li>
-            ADDED <a href="https://github.com/TwinFan/LiveTraffic/issues/40">#40</a>
-            support for MacOS versions before 10.14 Mojave.
-            10.12 Sierra confirmed by tester.
-            Should work down to 10.9 Mavericks.
-        </li>
-    </ul>
-
-    <h3>v0.80.20181130</h3>
-    <ul>
-        <li>First version offered to selected beta testers</li>
-    </ul>
-
-
-</body>
-</html>
+<!DOCTYPE html>
+<html lang="en">
+<head>
+    <title>LiveTraffic Readme</title>
+    <meta charset="utf-8">
+	<meta name="viewport" content="width=device-width, initial-scale=1">
+    <style>
+        body {
+            font-family: Calibri, Arial, Helvetica, sans-serif;
+            max-width: 800px;
+            margin: auto;
+        }
+
+        header {
+        	position: -webkit-sticky; /* Safari */
+			position: sticky;
+  			top: 0;
+  			background-color: white
+        }
+
+        header h1 {
+  			background-color: white
+        	float:left
+        }
+
+        header li {
+        	float:left
+  			background-color: white
+        }
+
+        header ul {
+ 			  list-style-type: none;
+              margin: 0;
+              padding: 0;
+              overflow: hidden;
+              background-color: #F5F7F9;
+            }
+
+        header li {
+          float: left;
+        }
+
+        header li a {
+          display: block;
+          color: black;
+          text-align: center;
+          text-decoration: none;
+          padding: 14px 16px;
+        }
+
+        header li a:hover {
+          background-color: #6A737B;
+        }
+
+    </style></head>
+<body>
+    <header>
+        <ul>
+            <li style="padding:14px 16px"><b>LiveTraffic Readme</b></li>
+            <li><a href="#documentation">Documentation</a></li>
+            <li><a href="#support">Support</a></li>
+            <li><a href="#release-notes">Release Notes</a></li>
+        </ul>
+    </header>
+
+    <H1>LiveTraffic Readme</H1>
+
+    <h2 id="documentation">Documentation</h2>
+
+    <P>
+        For full documentation please visit
+        <a href="https://twinfan.gitbook.io/livetraffic">LiveTraffic on GitBook</a>:
+        <ul>
+            <li>
+                Please take a moment to understand the
+                <a href="https://twinfan.gitbook.io/livetraffic/introduction/limitations"><b>limitations</b></a>
+                that come with the approach LiveTraffic takes.
+            </li>
+            <li>
+                Then continue to confirm
+                <a href="https://twinfan.gitbook.io/livetraffic/introduction/requirements">requirements</a>
+            </li>
+            <li>
+                and, certainly,
+                <a href="https://twinfan.gitbook.io/livetraffic/setup/installation/step-by-step"><b>do the setup</b></a>,
+                which includes not only copying the plugin itself,
+                but also the installation of CSL models.
+            </li>
+        </ul>
+    </P>
+
+    <h3>Resulting Directory Structure</h3>
+
+    <P>...under X-Plane's <code>Resources/plugins</code> folder:</P>
+
+    <P>
+        <code>LiveTraffic/</code><br>
+        <code>&nbsp;&nbsp;&nbsp;&nbsp;lin_x64/LiveTraffic.xpl</code><br>
+        <code>&nbsp;&nbsp;&nbsp;&nbsp;&nbsp;&nbsp;&nbsp;&nbsp;&nbsp;&nbsp;&nbsp;&nbsp;LiveTraffic-bionic.xpl</code><br>
+        <code>&nbsp;&nbsp;&nbsp;&nbsp;mac_x64/LiveTraffic.xpl</code><br>
+        <code>&nbsp;&nbsp;&nbsp;&nbsp;win_x64/LiveTraffic.xpl</code><br>
+        <code>&nbsp;&nbsp;&nbsp;&nbsp;Resources/</code><br>
+        <code>&nbsp;&nbsp;&nbsp;&nbsp;&nbsp;&nbsp;&nbsp;&nbsp;CSL/...</code> (here you can install CSL packages)<br>
+        <code>&nbsp;&nbsp;&nbsp;&nbsp;&nbsp;&nbsp;&nbsp;&nbsp;ShippedCSL/XCSL_CARS/...</code> (here follow files for the ground vehicle model)<br>
+        <code>&nbsp;&nbsp;&nbsp;&nbsp;&nbsp;&nbsp;&nbsp;&nbsp;Doc8643.txt</code><br>
+        <code>&nbsp;&nbsp;&nbsp;&nbsp;&nbsp;&nbsp;&nbsp;&nbsp;FlightModels.prf</code><br>
+        <code>&nbsp;&nbsp;&nbsp;&nbsp;&nbsp;&nbsp;&nbsp;&nbsp;MapIcons.png</code><br>
+        <code>&nbsp;&nbsp;&nbsp;&nbsp;&nbsp;&nbsp;&nbsp;&nbsp;model_typecode.txt</code><br>
+        <code>&nbsp;&nbsp;&nbsp;&nbsp;&nbsp;&nbsp;&nbsp;&nbsp;Obj8DataRefs.txt</code><br>
+        <code>&nbsp;&nbsp;&nbsp;&nbsp;&nbsp;&nbsp;&nbsp;&nbsp;related.txt</code><br>
+        <code>&nbsp;&nbsp;&nbsp;&nbsp;&nbsp;&nbsp;&nbsp;&nbsp;RestoreOrig.py</code><br>
+        <code>&nbsp;&nbsp;&nbsp;&nbsp;LICENSE</code><br>
+        <code>&nbsp;&nbsp;&nbsp;&nbsp;readme.html</code><br>
+    </P>
+
+    <h1 id="support">Support</h1>
+
+    For support turn to the <a href="https://forums.x-plane.org/index.php?/forums/forum/457-livetraffic-support/">LiveTraffic Support forum</a>
+    and have your <code>Log.txt</code> file ready for upload.
+
+    <a href="https://forums.x-plane.org/index.php?/forums/topic/174691-support-attach-a-logtxt-file-and-provide-the-following-details/">This post</a>
+    explains more details how to quickly get meaningful answers.</a>
+
+
+    <h1 id="release-notes">Release Notes</h1>
+
+    <p>The issue number links refer to issue on GitHub with (often technical) details.</p>
+
+    <h2>v3</h2>
+
+    <h3>v3.3.3</h3>
+
+    <P>
+        <b>Update:</b> In case of doubt you can always just copy all files from the archive
+        over the files of your existing installation.
+    </P>
+
+    <P>At least copy the following files, which have changed compared to v3.3.2:</P>
+    <ul>
+        <li><code>lin|mac|win_x64/LiveTraffic.xpl</code></li>
+    </ul>
+
+    <P>Change log:</P>
+
+    <ul>
+        <li>Fixed a bug in TCAS slot handling that could cause many planes
+            not to receive TCAS position updates any longer,
+            impacting TCAS position and wake creation.</li>
+        <li>Aircraft List shows some position info even if plane is not
+            (yet) displayed.</li>
+        <li>Fixed an issue with fetching weather info across the international date line.</li>
+        <li>XP12.04 and later: Sound is using X-Plane's FMOD system instead of
+            creating its own. Should avoid
+            <a href="https://forums.x-plane.org/index.php?/forums/topic/279092-xp12-freeze-after-error-with-sound/&do=findComment&comment=2474622">freezes in some Linux setups on shutdown</a>.
+        <li>OpenSky: Identify some more objects as ground vehicles.</li>
+        <li>RealTraffic: Changed interpretation of altitude in preparation for RealTraffic v10</li>
+        <li>
+            MacOS: Supports MacOS X 10.15 (Catalina) or higher in line with
+            <a href="https://www.x-plane.com/kb/x-plane-12-system-requirements/">X-Plane 12 System Requirements</a>
+        </li>
+    </ul>
+
+    <h3>v3.3.2</h3>
+
+    <P>At least copy the following files, which have changed compared to v3.3.1:</P>
+    <ul>
+        <li><code>lin|mac|win_x64/LiveTraffic.xpl</code></li>
+    </ul>
+
+    <P>Change log:</P>
+
+    <ul>
+        <li>
+            Hotifx for RealTraffic channel turning "invalid": Larger receive buffer and
+            ignore errors on the weather data as weather isn't critical
+        </li>
+    </ul>
+
+    <h3>v3.3.1</h3>
+
+    <P>At least copy the following files, which have changed compared to v3.2.x:</P>
+    <ul>
+        <li><code>lin|mac|win_x64/LiveTraffic.xpl</code></li>
+    </ul>
+
+    <P>Change log:</P>
+
+    <ul>
+        <li>
+            RealTraffic: Sending simulator time to RealTraffic app,
+            so that RealTraffic can send matching historic traffic
+            (activate "Simulator controls time offset" in RealTraffic Advanced Settings).
+        </li>
+        <li>Fixed default for RealTraffic port (49005) on new installations.</li>
+        <li>
+            Fixed <a href="https://github.com/TwinFan/XPMP2/issues/54">XPMP2 #54</a>
+            FMOD Error 36 by correctly calculating sound's spacial orientation.
+        </li>
+    </ul>
+
+    <h3>v3.3.0</h3>
+
+    <P>At least copy the following files, which have changed compared to v3.2.x:</P>
+    <ul>
+        <li><code>lin|mac|win_x64/LiveTraffic.xpl</code></li>
+        <li><code>Resource/Contrail/</code> (<strong>new folder</strong> with 3 files:)</li>
+        <ul>
+            <li><code>Contrail.obj</code> (new file)</li>
+            <li><code>Contrail.png</code> (new file)</li>
+            <li><code>Contrail.pss</code> (new file)</li>
+        </ul>
+    </ul>
+
+    <P>Change log:</P>
+
+    <ul>
+        <li>
+            Contrails for jets flying between configurable altitudes, see
+            <i>Settings > Advanced > <a href="https://twinfan.gitbook.io/livetraffic/setup/configuration/settings-advanced#contrails">Contrails</a></i>.<br>
+            <i>Note 1:</i> Contrails use X-Plane's particle system; they have the potential to affect performance.<br>
+            <i>Note 2:</i> Looks like particles, hence contrails, don't show beyond a certain distance from the camera,
+            probably some <a href="https://en.wikipedia.org/wiki/Level_of_detail_(computer_graphics)">LoD</a> optimization by X-Plane; in my tests around 13-17nm.
+        </li>
+        <li>
+            Fixed <a href="https://github.com/TwinFan/LiveTraffic/issues/244">#244</a>:
+            URL formatting and JSON parsing robust against changes to
+            locale/formatting settings in system or by other plugins.
+        </li>
+        <li>
+            FMOD Error 36: Avoid repeated logging, but provide more details once
+            every 5 minutes if it occurs. Please report occurences
+            <a href="https://forums.x-plane.org/index.php?/forums/topic/279092-xp12-freeze-after-error-with-sound/">here</a>
+            for me to have a chance to find the root cause.
+        </li>
+    </ul>
+
+    <h3>v3.2.2</h3>
+
+    <P>At least copy the following files, which have changed compared to v3.2.x:</P>
+    <ul>
+        <li><code>lin|mac|win_x64/LiveTraffic.xpl</code></li>
+    </ul>
+    </p>
+
+    <P>Change log:</P>
+
+    <ul>
+        <li>
+            Mac/XP12 only: Added workaround to avoid freeze upon TCAS activation due to XPD-13332,
+            <a href="https://forums.x-plane.org/index.php?/forums/topic/276319-xp12-on-mac-since-b5-freeze-upon-tcas-activation/">see here for details</a>.
+            You can activate TCAS again, also on startup.
+        </li>
+        <li>
+            Linux only: Added workaround to avoid freeze on some Linux distros
+            due to FMOD incompatibilities, see
+            <a href="https://github.com/TwinFan/XPMP2/issues/54">XPMP2 issue #54</a> and
+            <a href="https://forums.x-plane.org/index.php?/forums/topic/279092-xp12-freeze-after-error-with-sound/">support thread</a>.
+        </li>
+    </ul>
+
+    <h3>v3.2.1</h3>
+
+    <P>At least copy the following files, which have changed compared to v3.2.0:</P>
+    <ul>
+        <li><code>lin|mac|win_x64/LiveTraffic.xpl</code></li>
+    </ul>
+    </p>
+
+    <P>Change log:</P>
+
+    <ul>
+        <li>
+            Fixed <a href="https://github.com/TwinFan/LiveTraffic/issues/248">#248</a>
+            crash when manually loading CSL models from the CSL Package Paths settings.
+        </li>
+        <li>Fixed audio crackling when new planes spawn.</li>
+        <li>
+            Updated to XP12's latest weather model, considering correct wind
+            layer as per plane's altitude for calculating heading correction,
+            fixing
+            <a href="https://github.com/TwinFan/LiveTraffic/issues/247">#247</a>
+            dataRef depreciation warnings.
+        </li>
+        <li>
+            Fixed an issue in loading airport layouts that prevented
+            snapping to taxiways from working in some airports, e.g. KLAX.
+        </li>
+        <li>
+            Added "Refresh Interval" info to
+            <a href="https://twinfan.gitbook.io/livetraffic/using-lt/info-list-window/status-about">Status/Info page</a>,
+            indicating if increased interval is active due to flying high.
+        </li>
+        <li>XP12: Fixed sizes of small buttons like in Action column of Aircraft List</li>
+        <li>
+            Linux binary keeps symbol info for better stack info in case of crashes,
+            causing a slight increase in file size.
+        </li>
+    </ul>
+
+    <h3>v3.2.0</h3>
+
+    <P>At least copy the following files, which have changed compared to v3.1.x:</P>
+    <ul>
+        <li><code>lin|mac|win_x64/LiveTraffic.xpl</code></li>
+        <li><code>win_x64/fmod.dll</code> (new file)</li>
+        <li><code>Resources/Doc8643.txt</code></li>
+    </ul>
+    </p>
+
+    <P>Change log:</P>
+
+    <ul>
+        <li>
+            Added sound for aircraft engines, reversers, taxiing, gear, flaps,
+            controlled by a new <i>Master Volume</i> <a href="https://twinfan.gitbook.io/livetraffic/setup/configuration/settings-basics">Basic Setting</a>.
+        </li>
+        <li>Message Window reimplemented, can now be moved, sized, popped out</li>
+        <li>
+            Fixed <a href="https://twinfan.gitbook.io/livetraffic/setup/configuration/settings-advanced#aircraft-selection">Advanced Setting</a>
+            <i>Live Data Refresh</i>, so that any value
+            is actually really applied. Also, switching to the longer
+            refresh rate above a configured height AGL now works, no matter
+            which <i>Live Data Refresh</i> is configured.
+        </li>
+        <li>Send info to <a href="https://forums.x-plane.org/index.php?/files/file/67797-xpmp2-remote-client/">XPMP2-Remote</a> if labels are to be drawn</li>
+        <li>
+            Fixed <a href="https://github.com/TwinFan/LiveTraffic/issues/245">#245</a>
+            aircraft removals due to <code>ASSERT FAILED</code> conditions.
+        </li>
+    </ul>
+
+    <h3>v3.1.1</h3>
+
+    <P>At least copy the following files, which have changed compared to v3.1.0:</P>
+    <ul>
+        <li><code>lin|mac|win_x64/LiveTraffic.xpl</code></li>
+    </ul>
+    </p>
+
+    <P>Change log:</P>
+
+    <ul>
+        <li>
+            RealTraffic: Fix planes stuck to ground.
+            See <a href="https://forums.x-plane.org/index.php?/forums/topic/276347-ai-traffic-on-the-ground/">Support Thread</a> for details.<br>
+            <b>Note 1:</b> Fix effective only with RealTraffic App 9.1.202 or later.<br>
+            <b>Note 2:</b> Root cause is a change in the RTTFC format definition,
+            which also affects people <a href="https://twinfan.gitbook.io/livetraffic/introduction/features/feeding-data">feeding own data in RTTFC format to LiveTraffic</a>:
+            Field 6 has reversed meaning from a "Ground" flag to an "Airborne" flag,
+            in line again with the AITFC format's definition of the same field.
+            LiveTraffic's RTTFC Export has been adapted accordingly.
+        </li>
+    </ul>
+
+    <h3>v3.1.0</h3>
+
+    <P>At least copy the following files, which have changed compared to v3.0.0:</P>
+    <ul>
+        <li><code>lin|mac|win_x64/LiveTraffic.xpl</code></li>
+    </ul>
+    </p>
+
+    <P>Change log:</P>
+
+    <ul>
+        <li>
+            NEW Advanced settings for increased flight data refresh interval
+            when flying above a configurable height AGL;
+            so that your OpenSky and ADS-B budgets last longer during cruise.
+        </li>
+        <li>Removed <i>A/c outdated timeout</i> setting, now handled automatically.</li>
+        <li>
+            Added <a href="https://github.com/TwinFan/LiveTraffic/issues/241">#241</a>
+            display of multi-stop routes instead of just origin/destination
+        </li>
+        <li>
+            Added <a href="https://github.com/TwinFan/LiveTraffic/issues/240">#240</a>
+            direct links to OpenSky for updating Aircraft Profile and
+            Route information into the
+            <a href="https://twinfan.gitbook.io/livetraffic/using-lt/info-list-window/aircraft-list">Aircraft List</a>
+            (new column "Update") and the
+            <a href="https://twinfan.gitbook.io/livetraffic/using-lt/aircraft-information-window">Aircraft Information window</a>,
+            so you can quickly correct/add information
+            in case you find it wrong/missing.
+        </li>
+        <li>
+            ADSBEx, RealTraffic: Reverted to using their <i>barometric</i> altitude fields
+            as they have proven to be more reliable.
+        </li>
+        <li>OpenSky settings: Allow to set username/password while channel is active</li>
+        <li>Gracefully handle zero-sized config file.</li>
+        <li>
+            Universal Mac binary for native support of Apple Silicon with XP12.<br>
+            Conscious of file size, removed the Bionic Linux binary from the distribution.
+        </li>
+        </li>
+    </ul>
+
+    <h3>v3.0.0 X-Plane 12 Support and channel updates</h3>
+
+    <P>At least copy the following files, which have changed compared to v2.60:</P>
+    <ul>
+        <li><code>lin|mac|win_x64/LiveTraffic.xpl</code></li>
+        <li><code>Resources/Doc8643.txt</code></li>
+        <li><code>Resources/FlightModels.prf</code></li>
+        <li><code>Resources/SendTraffic.py</code></li>
+    </ul>
+    </p>
+
+    <P>Change log:</P>
+
+    <ul>
+        <li>
+            X-Plane 12-specific changes
+            <ul>
+                <li>
+                    ADDED <a href="https://github.com/TwinFan/LiveTraffic/issues/59">#59</a>: Support for
+                    <a href="https://developer.x-plane.com/article/plugin-traffic-wake-turbulence/">X-Plane 12's wake turbulence</a>,
+                    which is applied to TCAS targets, ie. only if LiveTraffic has TCAS control.<br>
+                    So watch out...going into the wake of an airliner with your C172
+                    <a href="https://skybrary.aero/articles/accident-and-serious-incident-reports-wake">may crash you</a>!
+                    For training purposes, you can have X-Plane vizualize the wakes by selecting "View &gt; Show 3-D Flight Mode" from the menu
+                    or hit [Ctrl-M] eight times until "Wake Turbulence" appears on the screen.
+                </li>
+                <li>
+                    FIXED reading global airport scenery files, which got relocated in X-Plane 12.
+                </li>
+            </ul>
+        </li>
+        <li>
+            NEW <a href="https://github.com/TwinFan/LiveTraffic/issues/225">#225</a> option <i>Basics &gt; Cooperation &gt; Hide all a/c in Replay</i>
+            to have all aircraft hidden while X-Plane is in Replay mode.
+        </li>
+        <li>
+            NEW <a href="https://github.com/TwinFan/LiveTraffic/issues/223">#223</a> option <i>Basics &gt; Cooperation &gt; Hide static objects</i>
+            to remove static objects like towers from all data streams where identifiable.
+        </li>
+        <li>
+            NEW <a href="https://github.com/TwinFan/LiveTraffic/issues/18">#18</a> feature: Planes correct angle for wind, crab and de-crab for take-off/landing.
+            The wind considered is taken from current simulator's weather, ie. the same that affects your own aircraft, too.
+        </li>
+        <li>
+            General performance improvements, especially noticeable if many more
+            aircraft are seen in the data than can be displayed.
+        </li>
+        <li>
+            OpenSky: NEW <a href="https://github.com/TwinFan/LiveTraffic/issues/237">#237</a> option to
+            <a href="https://twinfan.gitbook.io/livetraffic/setup/installation/opensky">enter credentials</a>
+            of a registered user account to allow for a higher number of requests
+            per day (<a href="https://openskynetwork.github.io/opensky-api/rest.html#limitations">details</a>).<br>
+            Remaining requests per day are shown in the OpenSky status in the
+            <a href="https://twinfan.gitbook.io/livetraffic/using-lt/info-list-window/status-about">Status / About page</a>
+            and in the OpenSky settings.
+        </li>
+        <li>
+            ADS-B Exchange: Prepare for version 2 data format (not yet available for the RAPID API interface).<br>
+            Provides more data for potentially better altitude and
+            type of vehicle information. Will become mandatory as the v1
+            format will be phased out by ADS-B Exchange at some point in time.
+        </li>
+        <li>
+            RealTraffic: NEW <a href="https://github.com/TwinFan/LiveTraffic/issues/229">#229</a>
+            support for trafic info format "RTTFC" introduced with RT v9,
+            broadcasted on port 49005, becoming the default listening port.
+            Older formats continue to work, too, no matter the network port.<br>
+            The network port LiveTraffic listens to is now configurable in <i>Settings &gt; Input Channels &gt; RealTraffic</i>.
+        </li>
+        <li>
+            The <a href="https://twinfan.gitbook.io/livetraffic/setup/configuration/settings-advanced#export">Export functionality</a>
+            is also extended to support RealTraffic's RTTFC format:
+            There is a new setting <i>Advanced &gt; Export &gt; Export file format</i>
+            to choose between the previous AITFC and the new RTTFC format.<br>
+            Use the updated <code>Resources/SendTraffic.py</code> to send
+            AITFC or RTTFC data back into LiveTraffic.
+        </li>
+        <li>
+            ADDED more potential Ground Vehicles to <code>FlightModels.prf</code>, thanks to @sawiczja and @larsras.
+        </li>
+        <li>
+            FSCharter channel: FIXED <a href="https://github.com/TwinFan/LiveTraffic/issues/231">#231</a> static link to flight board.
+        </li>
+    </ul>
+
+    <h2>v2.6</h2>
+
+    <h3>v2.60</h3>
+
+    <P>Update: At least copy the following files, which have changed compared to v2.53:</P>
+    <ul>
+        <li><code>lin|mac|win_x64/LiveTraffic.xpl</code></li>
+    </ul>
+    </p>
+
+    <P>Change log:</P>
+
+    <ul>
+        <li>
+            ADDED a new channel for <a href="https://fscharter.net">FSCharter</a> flights, usable for registered users; see <a href="https://twinfan.gitbook.io/livetraffic/setup/installation/fscharter">documentation</a> for details.
+        </li>
+        <li>
+            ADDED links to follow a flight on the web sites of the feeding channels.
+            Find the link symbol (arrow pointing top right) in the <i>Actions</i> column of the <a href="https://twinfan.gitbook.io/livetraffic/using-lt/info-list-window/aircraft-list">Aircraft List</a>
+            as well as in the <i>Tracking Data</i> line of the <a href="https://twinfan.gitbook.io/livetraffic/using-lt/aircraft-information-window">Info Window</a>.
+        </li>
+    </ul>
+
+    <h2>v2.5</h2>
+
+    <h3>v2.53</h3>
+
+    <P>
+        This update is meant to better deal with the fact that OpenSky
+        lately started to respond sloppy (delayed or even timed out),
+        leading to LiveTraffic stopping to read from OpenSky.
+        It can't fix OpenSky server response time, but it tries to keep LiveTraffic
+        afloat even while facing slow replies.<br>
+        Also verify that <i><a href="https://twinfan.gitbook.io/livetraffic/setup/configuration/settings-advanced#aircraft-selection">Settings > Advanced > Aircraft Selection</a> > Buffering Period</i>
+        is at least set to 90 seconds to provide for ample buffer for periods
+        OpenSky does not respond.
+    </P>
+
+    <P>Update: At least copy the following files, which have changed compared to v2.52:</P>
+    <ul>
+        <li><code>lin|mac|win_x64/LiveTraffic.xpl</code></li>
+        <li><code>Resources/Doc8643.txt</code></li>
+        <li><code>Resources/related.txt</code></li>
+        <li><code>Resources/FlightModels.prf</code></li>
+    </ul>
+    </p>
+
+    <P>Change log:</P>
+
+    <ul>
+        <li>
+            FIXED <a href="https://github.com/TwinFan/LiveTraffic/issues/219">#219</a>:
+            Network timeouts are handled more dynamically and gracefully and don't lead to
+            channel inactivation any longer.<br>
+            Aircraft master data is fetched in order of distance, so that closest
+            aircraft appear in proper livery first.
+        </li>
+        <li>
+            FIXED <a href="https://github.com/TwinFan/LiveTraffic/issues/215">#215</a>:
+            Channels, which got inactivated after too many errors, can be
+            restarted (from <i>Settings > Input Channels</i> and from <i>Status / About</i>).<br>
+            Stopped channels are no longer treated and saved as "disabled" and therefor
+            will appear enabled after X-Plane restart.
+        </li>
+        <li>
+            Added Pilatus and other L1T planes to <code>related.txt</code>,
+            as well as some more ground vehicle call signs to
+            <code>FlightModels.prf</code>, see
+            <a href="https://forums.x-plane.org/index.php?/forums/topic/242007-livetraffic-crashes-in-epwa/&do=findComment&comment=2169292">here</a>.
+        </li>
+    </ul>
+
+    <h3>v2.52</h3>
+
+    <P>Update: At least copy the following files, which have changed compared to v2.51:</P>
+    <ul>
+        <li><code>lin|mac|win_x64/LiveTraffic.xpl</code></li>
+        <li><code>Resources/related.txt</code></li>
+        <li><code>Resources/FlightModels.prf</code></li>
+    </ul>
+    </p>
+
+    <P>Change log:</P>
+
+    <ul>
+        <li>
+            ADDED more enhancements to <code>FlightModels.prf</code> and <code>related.txt</code> to better identify ground vehicles, business jets and small prop aircraft,
+            <a href="https://forums.x-plane.org/index.php?/forums/topic/242007-livetraffic-crashes-in-epwa/&do=findComment&comment=2169292">see here</a>.
+        </li>
+        <li>
+            ADDED an option to the
+            <a href="https://twinfan.gitbook.io/livetraffic/setup/configuration/settings-debug">Debug settings</a>
+            to dump airport layout data for analysis purposes
+        </li>
+    </ul>
+
+    <h3>v2.51</h3>
+
+    <P>Update: At least copy the following files, which have changed compared to v2.50:</P>
+    <ul>
+        <li><code>lin|mac|win_x64/LiveTraffic.xpl</code></li>
+        <li><code>Resources/related.txt</code></li>
+        <li><code>Resources/FlightModels.prf</code></li>
+        <li><code>Resources/SendTraffic.py</code></li>
+    </ul>
+    </p>
+
+    <P>Change log:</P>
+
+    <ul>
+        <li>
+            ADDED <a href="https://github.com/TwinFan/LiveTraffic/issues/214">#214</a> an option to hide aircraft parking at gates or ramp positions to
+            Settings > Basics > <a href="https://twinfan.gitbook.io/livetraffic/setup/configuration/settings-basics#cooperation">Cooperation</a>.
+        </li>
+        <li>
+            ADDED Dassault 3-engine jets to <code>related.txt</code>,
+            <a href="https://forums.x-plane.org/index.php?/forums/topic/240048-fa7x-display/">see here</a>
+        </li>
+        <li>
+            ADDED enhancements to <code>FlightModels.prf</code> and <code>related.txt</code> to better identify ground vehicles,
+            <a href="https://forums.x-plane.org/index.php?/forums/topic/242007-livetraffic-crashes-in-epwa/&do=findComment&comment=2160931">see here</a>.
+        </li>
+        <li>
+            FIXED LiveTraffic to be compatible again with XP 11.41 and before (down to XP11.10),
+            <a href="https://forums.x-plane.org/index.php?/forums/topic/240699-just-downloaded-and-installed-v250-wont-load-plugin/">see here</a>
+        </li>
+        <li>
+            FIXED crash when receiving unknown aircraft type with OpenGlider Network channel,
+            <a href="https://forums.x-plane.org/index.php?/forums/topic/242007-livetraffic-crashes-in-epwa/">see here</a>
+        </li>
+        <li>
+            FIXED <code>SendTraffic.py</code> to be compatible with Python 3.5 upwards,
+            <a href="https://forums.x-plane.org/index.php?/forums/topic/218238-injecting-own-traffic-data-into-live-traffic-plugin/&do=findComment&comment=2148802">see here</a>
+        </li>
+    </ul>
+
+    <h3>v2.50</h3>
+
+    <P>Update: At least copy the following files, which have changed compared to v2.40:</P>
+    <ul>
+        <li>
+            <code>lin|mac|win_x64/LiveTraffic.xpl</code>,
+            <ul>
+                <li>
+                    <i>Linux users</i>: There are two versions now:<br>
+                    <code>LiveTraffic.xpl</code> is built on Ubuntu 20.04,<br>
+                    <code>LiveTraffic-bionic.xpl</code> is built on Ubuntu 18.04.
+                    In case you need the Bionic version rename it to <code>LiveTraffic.xpl</code>.
+                </li>
+            </ul>
+        </li>
+        <li>
+            <code>Resources/</code>
+            <ul>
+                <li><code>Doc8643.txt</code>,</li>
+                <li><code>FlightModels.prf</code>,</li>
+                <li><code>model_typecode.txt</code>,</li>
+                <li><code>related.txtt</code>,</li>
+                <li><code>SendTraffic.py</code> (new file).</li>
+            </ul>
+        </li>
+    </ul>
+    </p>
+
+    <P>Change log:</P>
+
+    <ul>
+        <li>
+            ADDED <a href="https://github.com/TwinFan/LiveTraffic/issues/209">#209</a>
+            export of flight tracking data and/or tracking data based
+            on the user's aircraft to <code>Output/LTExportFD - &lt;timestamp&gt;.csv</code>
+            for analysis or for feeding back into LiveTraffic,
+            see <a href="https://twinfan.gitbook.io/livetraffic/setup/configuration/settings-advanced#logging">Settings > Advanced > Export</a>.<br>
+            The Python script <code>Resources/SendTraffic.py</code>, with which this
+            data can be fed back into LiveTraffic, is now part of the
+            LiveTraffic distribution. Try <code>SendTraffic.py -h</code> for help.
+        </li>
+        <li>
+            ADDED <a href="https://github.com/TwinFan/LiveTraffic/issues/211">#211</a>
+            validation of number of available CSL Models to warn specifically
+            if only the included car is available.
+            Added Help menu item for
+            <a href="https://twinfan.gitbook.io/livetraffic/setup/installation/step-by-step#csl-model-installation">CSL Model installation</a>.
+            Added display of number of available CSL Models on Status page.
+        </li>
+        <li>CHANGED maximum number of aircraft from 100 to 200.</li>
+        <li>
+            FIXED <a href="https://github.com/TwinFan/LiveTraffic/issues/206">#206</a>
+            log filling up with weather-related error messages when no weather
+            can be found (like during a cross-ocean flight)
+        </li>
+        <li>
+            FIXED <a href="https://github.com/TwinFan/LiveTraffic/issues/210">#210</a>
+            landing planes turning sideways immediately upon touch down,
+            short-cutting the way to the next taxiway position;
+            they should now more often follow runway exits.
+        </li>
+        <li>
+            FIXED <a href="https://github.com/TwinFan/LiveTraffic/issues/208">#208</a>
+            auto-land planes disappearing at the moment of touch-down;
+            they shall now roll out to a complete stop again before
+            being removed.
+        <li>
+            FIXED validation of tracking data of planes for which ICAO aircraft
+            type could be determined from model text only, reducing amount of
+            discarded data, increasing number of displayed GA / Business planes
+            with no aircraft record at OpenSky.
+        </li>
+        <li>
+            FIXED <a href="https://github.com/TwinFan/LiveTraffic/issues/207">#207</a>
+            race conditions that might have led to rare CTDs.
+        </li>
+        <li>
+            Added a WORKAROUND to limit the impact the still unsolved
+            <a href="https://github.com/TwinFan/XPMP2/issues/23">XPMP2 Issue 23</a> has,
+            reducing the likelihood of crashes.
+        </li>
+        <li>
+            ADDED two Linux builds: The default is now built on Ubuntu 20.04 Focal Fossa.
+            Previously, LiveTraffic was built on Ubuntu 18.04 Bionic Beaver.
+            This is still provided as <code>LiveTraffic-bionic.xpl</code>. If the default
+            doesn't work for you then rename the Bionic version to
+            <code>LiveTraffic.xpl</code>.
+        </li>
+    </ul>
+
+    <h2>v2.4</h2>
+
+    <h3>v2.40</h3>
+
+    <P>
+        For updating coming from v2.30
+        <ul>
+            <li>copy <code>lin|mac|win_x64/LiveTraffic.xpl</code>.</li>
+            <li>
+                If you use the
+                <a href="https://forums.x-plane.org/index.php?/files/file/67797-xpmp2-remote-client/">XPMP2 Remote Client</a>
+                you need to upgrade it to v1.10 as one network message format changed.
+            </li>
+        </ul>
+    </P>
+
+    <P>Change log:</P>
+
+    <ul>
+        <li>
+            ADDED <a href="https://github.com/TwinFan/LiveTraffic/issues/196">#196</a>
+            support for having 3rd party camera plugins take over LiveTraffic's camera view.
+        </li>
+        <li>
+            CHANGED <a href="https://github.com/TwinFan/LiveTraffic/issues/204">#204</a>:
+            OpenSky Master data is preferred as it can be
+            <a href="https://opensky-network.org/aircraft-database">maintained by everybody</a>.
+        </li>
+        <li>
+            ADDED <a href="https://github.com/TwinFan/LiveTraffic/issues/203">#203</a>
+            signature and notarization to the Mac version.
+        </li>
+        <li>
+            ADDED <a href="https://github.com/TwinFan/XPMP2/issues/27">XPMP2 #27</a>
+            remote support for the set of
+            <a href="https://twinfan.github.io/XPMP2/SharedDataRefs.html">textual shared dataRefs</a>.
+        </li>
+        <li>
+            MODERNIZED <a href="https://github.com/TwinFan/LiveTraffic/issues/179">#179</a>
+            how LiveTraffic uses the XPMP2 library, shall slightly reduce performance impact.
+        </li>
+        <li>
+            For 3rd party plugin developers:
+            <ul>
+                <li>
+                    ADDED <a href="https://github.com/TwinFan/LiveTraffic/issues/196">#196</a>
+                    two shared dataRefs to be notified when a LiveTraffic user
+                    activates the camera and to learn on which aircraft.
+                </li>
+                <li>
+                    CHANGED <a href="https://github.com/TwinFan/LTAPI/issues/4">LTAPI issue #4</a>:
+                    LTAPI can now return up to 40 chars in <code>info.cslModel</code>.
+                </li>
+                <li>
+                    ADDED <a href="https://github.com/TwinFan/XPMP2/issues/26">XPMP2 Issue #26</a>
+                    a shared dataRef per plane holding the CSL Model used to render the plane.
+                </li>
+            </ul>
+        </li>
+    </ul>
+
+    <h2>v2.3</h2>
+
+    <h3>v2.30</h3>
+
+    <P>
+        For updating coming from v2.20
+        <ul>
+            <li>copy <code>lin|mac|win_x64/LiveTraffic.xpl</code>.
+        </ul>
+    </P>
+
+    <P>Change log:</P>
+
+    <ul>
+        <li>
+            ADDED support for XPMP2 Remote Client and TCAS Concentrator (XPMP2 issues
+            <a href="https://github.com/TwinFan/XPMP2/issues/22">#22</a> and
+            <a href="https://github.com/TwinFan/XPMP2/issues/16">#16</a>):<br>
+            After installing XPMP2 Remote Client, LiveTraffic's planes are
+            synchronized across X-Plane instances in the network, e.g. supporting
+            External Visuals, Networked Multiplayer.<br>
+            Locally installed, the Remote Client combines planes from several
+            XPMP2-based clients for one combined view on TCAS.<br>
+            <a href="https://twinfan.gitbook.io/livetraffic/setup/installation/xpmp2-remote-client">See documentation</a>
+            for more.
+        </li>
+        <li>
+            ADDED <a href="https://github.com/TwinFan/LiveTraffic/issues/199">issue #199</a>
+            support for RealTraffic's historic data feed:
+            <a href="https://twinfan.gitbook.io/livetraffic/setup/installation/realtraffic-connectivity#historic-data">LiveTraffic recognizes</a>
+            when fed with data from the past and adjusts the data so that it displays now.<br>
+            Use the time slider in the RealTraffic app to go back in time.
+        </li>
+        <li>
+            FIXED <a href="https://github.com/TwinFan/LiveTraffic/issues/201">issue #201</a>,
+            avoiding creation and immediate destruction of planes when max number
+            of configured planes is reached. Also, available tracking data is
+            kept in memory if plane is removed for whatever reason, so it is
+            faster available again when coming back in reach.
+        </li>
+        <li>
+            FIXED a potential crash related to unexpectedly formatted
+            Open Glider Network data.
+        </li>
+    </ul>
+
+    <h2>v2.2</h2>
+
+    <h3>v2.20</h3>
+
+    <P>
+        For updating coming from v2.10 copy
+        <ul>
+            <li><code>lin|mac|win_x64/LiveTraffic.xpl</code> and</li>
+            <li>all files of the <code>Resources</code> folder.</li>
+        </ul>
+    </P>
+
+    <P>Change log:</P>
+
+    <ul>
+        <li>
+            ADDED <a href="https://github.com/TwinFan/LiveTraffic/issues/72">#72</a>
+            new channel <a href="https://twinfan.gitbook.io/livetraffic/setup/installation/ogn">Open Glider Network</a>,
+            which tracks gliders, paragliders, and some light motor aircraft
+            based on the FLARM technology</a>.<br>
+            Good coverage in Switzerland, Germany, other European countries
+            where it is fun on the weekend to
+            <a href="https://twinfan.gitbook.io/livetraffic/reference/first-screenshots#open-glider-network">follow gliders across the country</a>!<br>
+            Occasionally some spot coverage in other parts of the world.
+        </li>
+        <li>
+            NEW: Links to check coverage for ADSBex and OGN now include current
+            position so that their radar view opens where you are in the sim.
+        </li>
+        <li>
+            FIXED <a href="https://forums.x-plane.org/index.php?/forums/topic/229421-network-refresh-time-config/&do=findComment&comment=2061220">a bug</a>
+            preventing to load a <i>Live data refresh</i> period of
+            more than 20 seconds from LiveTraffic's preferences.
+        </li>
+        <li>FIXED using backspace in VR virtual keyboard.</li>
+        <li>FIXED accepting edit field changes with [Tab].</li>
+        <li>FIXED giving up keyboard focus when windows loose focus.</li>
+    </ul>
+
+    <h2>v2.0</h2>
+
+    <P>
+        Please follow
+        <a href="https://twinfan.gitbook.io/livetraffic/setup/installation/upgrading-from-v1.5-to-v2.0">upgrade instructions</a>
+        for upgrading an existing LiveTraffic v1.5 (or earlier) installation to version 2.x.
+    </P>
+
+    <P>
+        It is always safe to copy all files found in the LiveTraffic.zip archive
+        over an existing installation.
+    </P>
+
+    <h3>v2.10</h3>
+
+    <P>
+        For updating coming from v2.09
+        <ul>
+            <li>
+                copy
+                <ul>
+                    <li><code>lin|mac|win_x64/LiveTraffic.xpl</code>,</li>
+                    <li><code>Resources/FlightModels.prf</code>,</li>
+                </ul>
+            </li>
+            <li>
+                add the new files
+                <ul>
+                    <li><code>Resources/Obj8DataRefs.txt</code>,</li>
+                    <li><code>Resources/RestoreOrig.py</code>,</li>
+                </ul>
+            <li>
+                remove
+                <ul>
+                    <li><code>Resources/CSL2XSB.py</code>, which is no longer needed,</li>
+                </ul>
+            </li>
+            <li>
+                execute <code>Resources/RestoreOrig.py</code> if you have ever used
+                the <code>CSL2XSB.py</code> script before.
+            </li>
+        </ul>
+    </P>
+
+    <P>Change log:</P>
+
+    <ul>
+        <li>
+            ADDED <a href="https://github.com/TwinFan/XPMP2/issues/4">XPMP2 Issue #4</a>
+            a built-in way of enhancing the CSL models, which previously
+            was done through the <code>CSL2XSB.py</code> script. LiveTraffic
+            now creates necessary copies of .obj files on the fly just before
+            loading them.<br>
+            New <a href="https://twinfan.gitbook.io/livetraffic/setup/configuration/settings-csl#modelling-options">CSL Setting</a>
+            <i>Enhance models, copies files</i> controls if such copies are created;
+            requires restart to take effect.<br>
+            If you ever used <code>CSL2XSB.py</code>, then execute the provided
+            <code>Resources/RestoreOrig.py</code> script to restore original
+            CSL model versions. This removes most of what <code>CSL2XSB.py</code>
+            had created, but also what LiveTraffic from now on
+            creates on-the-fly, ie. it can serve as cleanup at any time.<br>
+            If you use <a href="https://csl.x-air.ru/?lang_id=43">X-CSL models</a>
+            then it is recommended to remove them completely and re-download
+            latest models for a clean start.
+        </li>
+        <li>
+            CHANGED color of action buttons in Aircraft List so that it is now
+            better visible when camera/visibility is on/off.
+        </li>
+        <li>CHANGED Help in Info Status Window is now context-sensitive.</li>
+        <li>ADDED web links for checking ccoverage to Info Status Window in the channels' rows.</li>
+        <li>ADDED field "TCAS Id" to list of available columns in Aircraft List</li>
+        <li>
+            CHANGED <a href="https://github.com/TwinFan/LiveTraffic/issues/189">#189</a>
+            handling of aircraft altitude:
+            LiveTraffic now takes <i>barometric</i> altitude from channels
+            instead of <i>geometric</i>, requests current weather from
+            <a href="https://www.aviationweather.gov/metar">AWC</a>
+            (shown in <a href="https://twinfan.gitbook.io/livetraffic/using-lt/info-list-window/status-about">Status</a>)
+            and corrects altitude internally.
+            While more complex, this approach proved to be more accurate and should
+            reduce number of long landings.
+        </li>
+        <li>
+            CHANGED weight on wheels while landing/taxiing, should end up in
+            correct gear claw angle while taxiing in most models.
+    </ul>
+
+
+    <h3>v2.09</h3>
+
+    <P>
+        For updating coming from v2.08 copy
+        <ul>
+            <li><code>lin|mac|win_x64/LiveTraffic.xpl</code>,</li>
+            <li><code>Resources/model_typecode.txt</code>.</li>
+        </ul>
+
+    <P>Change log:</P>
+
+    <ul>
+        <li>
+            ADDED <a href="https://twinfan.gitbook.io/livetraffic/using-lt/info-list-window">Status Information Window</a> showing:
+            <ul>
+                <li>
+                    <a href="https://twinfan.gitbook.io/livetraffic/using-lt/info-list-window/aircraft-list">List of Aircraft</a>
+                    including a lot of data and direct action buttons for info window/camera
+                    (issue <a href="https://github.com/TwinFan/LiveTraffic/issues/21">#21</a>)
+                </li>
+                <li>
+                    <a href="https://twinfan.gitbook.io/livetraffic/using-lt/info-list-window/messages">List of Messages</a>,
+                    ie. backlog of texts appearing in the message area and/or in <code>Log.txt</code>
+                </li>
+                <li>
+                    <a href="https://twinfan.gitbook.io/livetraffic/using-lt/info-list-window/status-about">General status</a>
+                    like number of aircraft, TCAS control, channel status, and version information
+                    (issue <a href="https://github.com/TwinFan/LiveTraffic/issues/121">#121</a>)
+                </li>
+            </ul>
+            All lists feature search/filter options and configurable columns
+            (selection, order, sorting) by left/right clicking/dragging in the column headers.
+        </li>
+        <li>ADDED: Window positions are saved/restored (inside the simulator)</li>
+        <li>
+            ADDED <a href="https://github.com/TwinFan/LiveTraffic/issues/166">#166</a>
+            auto-hiding of nearby aircraft. Find two new settings in
+            <a href="https://twinfan.gitbook.io/livetraffic/setup/configuration/settings-basics#cooperation">Settings > Basics > Cooperation</a>.
+        </li>
+        <li>
+            ADDED <a href="https://github.com/TwinFan/LiveTraffic/issues/192">#192</a>
+            option not to forward ground aircraft to TCAS/AI, see
+            <a href="https://twinfan.gitbook.io/livetraffic/setup/configuration/settings-basics#cooperation">Settings > Basics > Cooperation</a>.
+        </li>
+        <li>
+            UPDATED <code>model_typecode.txt</code>, which assist in model-guessing
+            when no ICAO type code is available.<br>
+            Thanks go to crbascott for providing this file.
+        </li>
+        <li>FIXED restoring previous view when switching off camera view.</li>
+    </ul>
+
+    <h3>v2.08</h3>
+
+    <P>For updating coming from v2.07 just copy <code>lin|mac|win_x64/LiveTraffic.xpl</code>.
+
+    <P>Change log:</P>
+
+    <ul>
+        <li>
+            ADDED <a href="https://github.com/TwinFan/LiveTraffic/issues/188">#188</a>
+            configuration options for maximum label distances / cut-off at visibility range
+        </li>
+        <li>CHANGED label's vertical position in relation to the plane depending on plane's WTC</li>
+        <li>
+            FIXED a crash when a LiveTraffic aircraft is turned invalid (due to new
+            <code>THREAD_is_main_thread</code> validations in XP, see
+            <a href="https://github.com/TwinFan/LiveTraffic/issues/190">issue #190</a>).
+        </li>
+        <li>
+            FIXED other calls into X-Plane's API from worker threads, hopefully
+            avoiding crashes in future versions of X-Plane when validations tighten even further.
+        </li>
+        <li>
+            FIXED a potential crash when a LiveTraffic aircraft is turned invalid in a spearate thread
+            while in parallel XPMP2 is sending its data to dataRefs (TCAS, multiplayer, shared info).
+        </li>
+        <li>FIXED initial height of A/C Info window so that no scrollbar appears</li>
+        <li>FIXED two potential causes for aircraft invalidations</li>
+    </ul>
+
+    <h3>v2.07</h3>
+
+    <P>For updating coming from v2.06 just copy <code>lin|mac|win_x64/LiveTraffic.xpl</code>.
+
+    <P>Change log:</P>
+
+    <ul>
+        <li>
+            FIXED a crash when entering/changing the ADS-B Exchange API key that came up with XP11.50b14
+            (due to new <code>THREAD_is_main_thread</code> validations in XP, see
+            <a href="https://github.com/TwinFan/LiveTraffic/issues/190">issue #190</a> and
+            <a href="https://forums.x-plane.org/index.php?/forums/topic/221016-adsbx-key-test-ctd-xplane-11b13/&do=findComment&comment=1988830">here</a>.)
+        </li>
+        <li>FIXED welcome message and beta warning not showing on startup.</li>
+    </ul>
+
+    <h3>v2.06</h3>
+
+    <P>
+        For updating coming from v2.05
+        <ul>
+            <li>
+                copy
+                <ul>
+                    <li><code>lin|mac|win_x64/LiveTraffic.xpl</code>,</li>
+                    <li><code>Resources/CSL2XSB.py</code>,</li>
+                    <li><code>Resources/FlightModels.prf</code>,</li>
+                    <li><code>Resources/related.txt</code>.</li>
+                </ul>
+            </li>
+            <li>
+                It is recommended to
+                <a href="https://twinfan.gitbook.io/livetraffic/setup/installation/csl2xsb">run <code>CSL2XSB.py</code></a>
+                on your CSL models again if you ever did so before,
+                no matter the settings you had used.
+            </li>
+        </ul>
+    </P>
+
+    <P>Change log:</P>
+
+    <ul>
+        <li>
+            REIMPLEMENTED
+            <a href="https://twinfan.gitbook.io/livetraffic/setup/configuration">Settings window</a>
+            in form of a configuration tree list with numerous help options.
+            Supports search for items and copy&amp;paste.
+        </li>
+        <li>
+            REIMPLEMENTED
+            <a href="https://twinfan.gitbook.io/livetraffic/using-lt/aircraft-information-window">Aircraft Info Window</a>,
+            resizeable, pop out/in buttons, collapsable sections, variable text size and opacity.<br>
+            These reimplementations lay the technology foundation for further UI improvements
+            (and cause the noticeable increase in file size).
+        </li>
+        <li>
+            FIXED numerous bugs in position and heading calculation.
+            Plane movement, especially on the ground, should look much smoother now.<br>
+            <a href="https://forums.x-plane.org/index.php?/forums/topic/218238-injecting-own-traffic-data-into-live-traffic-plugin/">Here is</a>
+            how that exercise started!
+        </li>
+        <li>
+            ADDED TCAS fallback: In X-Plane versions prior to 11.50b8,
+            LiveTraffic/XPMP2 falls back to the previous concept of TCAS provisioning,
+            namely AI/multiplayer planes, so that TCAS is again available
+            also in XP11.41 and before;
+            requiring setup of AI Aircraft, though, in most cases.
+        </li>
+        <li>
+            ADDED TCAS slotting, ie. planes will as much as possible try to
+            stay in one TCAS target (resp. AI/multiplayer) slot to make it
+            easier for 3rd party plugins to follow one single plane.
+            Certainly <a href="https://twinfan.github.io/XPMP2/TCAS.html#slotting">has limits</a>.
+        </li>
+        <li>
+            ADDED: LiveTraffic/XPMP2 understand PilotEdge's format of the
+            <code>xsb_aircraft.txt</code> file, allowing LiveTraffic to read
+            PE's CSL models directly, no conversion required.<br>
+            Note that PE's CSL models might be subject to copyright and/or
+            license restrictions. Check your PE license information.
+        </li>
+    </ul>
+
+    <h3>v2.05</h3>
+
+    <P>For updating coming from v2.04 copy <code>lin|mac|win_x64/LiveTraffic.xpl</code>.</P>
+
+    <P>Change log:</P>
+
+    <ul>
+        <li>
+            FIXED crash (Windows only, with no dump or log entry) when aircraft id
+            (registration, flight number, call sign) is 8 characters or more
+            while TCAS is on.
+        </li>
+        <li>
+            FIXED matching of models with no entry in <code>related.txt</code>:
+            They are now compared to all models and not only to other models
+            with no <code>related.txt</code> entry.
+        </li>
+    </ul>
+
+    <h3>v2.04</h3>
+
+    <P>
+        For updating coming from v2.03
+        <ul>
+            <li>
+                copy
+                <ul>
+                    <li><code>lin|mac|win_x64/LiveTraffic.xpl</code>,</li>
+                    <li><code>Resources/CSL2XSB.py</code>,</li>
+                    <li><code>Resources/Doc8643.txt</code>.</li>
+                </ul>
+            </li>
+            <li>
+                It is recommended to
+                <a href="https://twinfan.gitbook.io/livetraffic/setup/installation/csl2xsb">run <code>CSL2XSB.py</code></a>
+                on your CSL models again if you ever did so before,
+                no matter the settings you had used.
+            </li>
+        </ul>
+    </P>
+
+    <P>Change log:</P>
+
+    <ul>
+        <li>
+            REACTIVATED LiveTraffic's map layer as XPD-10825 is fixed in XP11.50
+            Beta 10. Make sure you have updated to Beta 10!
+        </li>
+        <li>
+            ENHANCED handling of acquiring TCAS control:
+            <ul>
+                <li>
+                    If LiveTraffic cannot immediately get TCAS/AI control,
+                    then the currently controlling plugin is named in the
+                    info message and LiveTraffic tries again automatically
+                    once TCAS control becomes available, ie. the other plugin
+                    releases it.
+                </li>
+                <li>
+                    If another plugin requests TCAS control while LiveTraffic
+                    holds it, a message is displayed for the user to decide.
+                    As LiveTraffic shows real-world traffic it is not
+                    required to give up control immediately.
+                </li>
+            </ul>
+        </li>
+        <li>
+            FIXED <a href="https://github.com/TwinFan/XPMP2/issues/10">XPMP2 #10</a>:
+            Multiple ICAO/AIRLINE/LIVERY/MATCHES lines supported in
+            <code>xsb_aircraft.txt</code>, ie. one model can match with different
+            criteria.
+        </li>
+        <li>
+            <code>CSL2XSB.py</code> now comments out aircraft with old formats
+            and removes more unneeded commands (HASGEAR, TEXTURE)
+            to reduce log warnings during LiveTraffic startup.<br>
+            Execute <code>CSL2XSB.py</code> again on your models to benefit
+            from this change.
+        </li>
+        <li>
+            Developers: Significant additions to documentation of
+            XPMP2 library, see its
+            <a href="https://twinfan.github.io/XPMP2/">GitHub pages</a>.
+        </li>
+    </ul>
+
+    <h3>v2.03</h3>
+
+    <P>
+        For updating coming from v2.01 or v2.02
+        <ul>
+            <li>
+                copy
+                <ul>
+                    <li><code>lin|mac|win_x64/LiveTraffic.xpl</code>,</li>
+                    <li><code>Resources/CSL2XSB.py</code>, and</li>
+                    <li><code>Resources/FlightModels.prf</code>.</li>
+                </ul>
+            </li>
+            <li>
+                remove<ul>
+                    <li><code>Resources/NoPlane.acf</code> as well as</li>
+                    <li><code>&lt;X-Plane&gt;/Aircraft/LiveTraffic/</code>.</li>
+                </ul>
+            </li>
+            <li>
+                It is recommended to
+                <a href="https://twinfan.gitbook.io/livetraffic/setup/installation/csl2xsb">run <code>CSL2XSB.py</code></a>
+                on your CSL models again if you ever did so before,
+                no matter the settings you had used.
+            </li>
+        </ul>
+    </P>
+
+    <P>Change log:</P>
+
+    <ul>
+        <li>
+            CHANGED TCAS handling to new
+            <a href="https://developer.x-plane.com/article/overriding-tcas-and-providing-traffic-information/">TCAS override</a>
+            approach that was introduced with X-Plane 11.50 Beta 8.
+            <ul>
+                <li>
+                    TCAS functionality <strong>requires X-Plane 11.50b8</strong> or later.
+                    On earlier version TCAS can no longer be activated.
+                </li>
+                <li>Up to 63 TCAS blibs will show on Laminar's instruments.</li>
+                <li>
+                    You <strong>no longer need to configure AI Aircraft</strong>
+                    in X-Plane's settings just for LiveTraffic's purposes.
+                </li>
+                <li>
+                    Other plugins' TCAS implementations as well as 3rd party plugins
+                    currently accessing the classic up to 19 multiplayer
+                    dataRefs will first need to adapt to the new approach
+                    to benefit from the up to 63 planes.
+                </li>
+                <li>
+                    <strong>Attention developers,</strong>
+                    if using LiveTraffic's AI multiplayer data:
+                    The previous slotting mechanism is removed, that means
+                    that planes can potentially change AI slots with every
+                    flight loop cycle. They are sorted by distance.
+                    This is because the new
+                    <a href="https://developer.x-plane.com/article/overriding-tcas-and-providing-traffic-information/">TCAS target mechanism</a>
+                    offers the <code>sim/cockpit2/tcas/targets/modeS_id[64]</code>
+                    dataRef array to keep track of an aircraft's identity.
+                </li>
+            </ul>
+        </li>
+        <li>
+            TEMPORARILY DEACTIVATED LiveTraffic's own rendering of the map due to a
+            bug in X-Plane 11.50b9, causing crashes when the location changes.
+            Instead, X-Plane's rendering of the now up to 63 TCAS planes
+            is activated so that you see at least some standard icons.<br>
+            Bug is filed with Laminar. Map will come back once that bug is fixed.
+        </li>
+        <li>
+            CHANGED <a href="https://github.com/TwinFan/LiveTraffic/issues/186">#186</a>
+            identification of ground vehicles, takes operator and call sign
+            into consideration. Call sign matches configured in
+            <code>FlightModel.prf</code>.
+        </li>
+        <li>
+            FIXED identification of ground vehicles for the purpose of chosing a map icon
+            if car ICAO type is configured different from standard ZZZC.
+        <li>
+            FIXED <a href="https://github.com/TwinFan/XPMP2/issues/9">XPMP2 #9</a>:
+            Allowing models with same name from different CSL packages.
+            Matching will pick randomly, also across packages.<br>
+            This removes many "Duplicate model" warnings from the log.
+            It remains a warning if the same name is reused within one
+            package.
+        </li>
+        <li>
+            FIXED <a href="https://github.com/TwinFan/LiveTraffic/issues/183">#183</a>
+            ghost planes: Some CSL models were not drawn due to a bug while reading <code>xsb_aircraft.txt</code>.
+        </li>
+        <li>
+            FIXED <a href="https://github.com/TwinFan/LiveTraffic/issues/185">#185</a>
+            garbage character read from Settings text fields.
+        </li>
+        <li>
+            FIXED <a href="https://github.com/TwinFan/LiveTraffic/issues/184">#184</a>:
+            Aircraft on the ground, for which no updates are available any longer,
+            were not properly removed but could just sit there forever.
+        </li>
+        <li>
+            REMOVED handling of <code>ICAO</code>/<code>AIRLINE</code> lines from
+            <code>CSL2XSB.py</code>, which previously was meant to define default models
+            per aircraft type and airline. With XPMP2's random pick mechanism this is no longer needed
+            and would even reduce the match quality of the models previously chosen as defaults.<br>
+            Execute <code>CSL2XSB.py</code> again on your models to benefit
+            from this change.
+        </li>
+        <li>
+            In Beta versions like this, <i>Log Model Matching</i>
+            (<a href="https://twinfan.gitbook.io/livetraffic/setup/configuration/settings-debug">Debug Settings</a>)
+            is forced to be activated.
+        </li>
+    </ul>
+
+    <h3>v2.01 and v2.02</h3>
+
+    <P>
+        The published Windows version of v2.01 had not included all fixes, so v2.02
+        is published only to also provide the correct Windows binary.
+    </P>
+
+    <P>
+        For updating coming from v2.00 copy <code>lin|mac|win_x64/LiveTraffic.xpl</code>
+        and <code>Resources/NoPlane.acf</code>.
+    </P>
+
+    <P>
+
+        <ul>
+            <li>
+                CSL Models: If <code>VERT_OFFSET</code> is not specified in <code>xsb_aircraft.txt</code>
+                then it is extracted from the model's <code>.obj</code> file.
+                Will help some X-CSL models back onto the ground.
+            </li>
+            <li>
+                CHANGE <a href="https://github.com/TwinFan/XPMP2/issues/8">XPMP2 #8</a>
+                Matching now prefers a matching <i>related</i> a/c type <i>plus</i> matching livery
+                over a model with matching <i>exact</i> a/c type but without livery.<br>
+                This will show correct livery more often at the price of
+                picking a <i>related</i> a/c type only if nothing better is available.
+            <li>
+                FIXED <a href="https://github.com/TwinFan/LiveTraffic/issues/178">#178</a>
+                planes transforming to cars on touch-down.
+            </li>
+            <li>
+                CHANGED identification of cars: If no info about an object is available
+                at all (e.g. not maintained yet at OpenSky), then will decide for
+                default plane, not car.
+            </li>
+            <li>
+                <a href="https://twinfan.gitbook.io/livetraffic/using-lt/aircraft-information-window">Aircraft Info Window</a>
+                reports <i>CSL Model</i> again with last segment
+                of path where model is taken from, allows to identify the package used
+                (like Bluebell vs. X-CSL).
+            </li>
+            <li>Removed residual jet smoke from under planes (by updating <code>NoPlane.acf</code>).</li>
+            <li>
+                For plugin developers:
+                <ul>
+                    <li>
+                        FIXED <a href="https://github.com/TwinFan/XPMP2/issues/7">XPMP2 #7</a>
+                        multiplayer slot indexes returned to plugin being off by 1,
+                        are now 1-based again
+                    </li>
+                    <li>
+                        Y value published in <code>sim/multiplayer/plane...</code> datarefs
+                        is in line again with altitude reported via LTAPI,
+                        ie. <i>without</i> <code>VERT_OFFSET</code>.
+                    </li>
+                    <li>
+                        ADDED <a href="https://github.com/TwinFan/LiveTraffic/issues/180">#180</a>:
+                        LiveTraffic's version number and date are provided via
+                        dataRefs <code>livetraffic/ver/nr</code> and <code>.../date</code>.
+                    </li>
+                    <li>
+                        <a href="https://github.com/TwinFan/LTAPI">LTAPI</a>
+                        provides respective version number/date functions, too.
+                    </li>
+                    <li>
+                        <a href="https://github.com/TwinFan/LTAPI">LTAPI</a>
+                        should also return last path segment together with model name
+                        in <code>cslModel</code>.
+                    </li>
+                </ul>
+            </li>
+        </ul>
+
+
+        <h3>v2.00</h3>
+
+
+        <ul>
+            <li>
+                <strong>Supports X-Plane 11 only.</strong><br>
+                REMOVED compatibility with X-Plane 10.
+                A legacy version compatible with XP10 is
+                <a href="https://forums.x-plane.org/index.php?/files/file/61021-livetraffic-for-xp10/">provided separately</a>.
+            </li>
+            <li>
+                Now uses latest plugin directory structure: Binaries are in
+                <code>lin/mac/win_64</code> subdirectories, each containing
+                one <code>LiveTraffic.xpl</code> file.
+            <li>
+                ADDED <strong>support for Vulkan/Metal</strong>, re-implemented the core library,
+                now using <a href="https://github.com/TwinFan/XPMP2">XPMP2</a>.
+                This means complete reimplementation of (and potentially new bugs in):
+                <ul>
+                    <li>
+                        Reading CSL models.<br>
+                        <strong>NOTE:</strong> Only OBJ8 models
+                        are now supported! See your <code>Log.txt</code> for unaccepted
+                        models.
+                    </li>
+                    <li>
+                        Model matching, the new approach is explained in
+                        <a href="https://twinfan.gitbook.io/livetraffic/reference/faq#matching">this FAQ</a>
+                    </li>
+                    <li>
+                        TCAS support had to take a
+                        <a href="https://twinfan.gitbook.io/livetraffic/introduction/features/tcas#how-it-works">completely new approach</a>, too
+                    </li>
+                    <li>AI/multiplayer support.</li>
+                </ul>
+            <li>
+                ADDED a
+                <a href="https://twinfan.gitbook.io/livetraffic/introduction/features/display-of-aircraft#x-planes-map">map layer "LiveTraffic"</a>
+                to X-Plane's internal map showing <i>all</i> aircraft under LiveTraffic's control.
+            </li>
+            <li>
+                REMOVED the following settings:
+                <ul>
+                    <li>
+                        <i>Max number of full a/c to draw</i> and
+                        <i>Max distance for drawing full a/c</i> in
+                        <a href="https://twinfan.gitbook.io/livetraffic/setup/configuration/settings-advanced">Advanced settings</a>.
+                        v2.0 no longer distinguishes "full" from "lights only" drawing.
+                        Aircraft are always drawn in full.
+                    </li>
+                    <li>
+                        <i>Register original libxplanemp CSL dataRefs</i>
+                        from <a href="https://twinfan.gitbook.io/livetraffic/setup/configuration/settings-csl">CSL Settings</a>.
+                        <a href="https://twinfan.gitbook.io/livetraffic/v/v1.50/setup/installation/csl2xsb#making-csl-packages-unique-to-livetraffic">Making CSL Packages unique to LiveTraffic"</a>
+                        is neither support nor needed any longer.
+                        The "Missing Gear" issue is history when using instancing.
+                    </li>
+                </ul>
+            </li>
+            <li>
+                In Beta versions like this, <i>Log Level</i>
+                (<a href="https://twinfan.gitbook.io/livetraffic/setup/configuration/settings-advanced">Advanced Settings</a>)
+                is forced to be <i>Debug</i>.
+            </li>
+        </ul>
+
+        <h2>v1.5</h2>
+
+        <h3>v1.52</h3>
+
+    <p>
+        <b>To update</b> coming from v1.50 or v1.51: Just copy the 3 executables
+        <code>LiveTraffic/64/*.xpl</code>.
+    </p>
+
+    <ul>
+        <li>
+            FIXED <a href="https://github.com/TwinFan/LiveTraffic/issues/174">#174</a>:
+            Aircraft sometimes failed to create when best available data was just half
+            a second away from the end of the buffering period
+            (<a href="https://forums.x-plane.org/index.php?/forums/topic/209494-xp11-crash-livetraffic-messages/">introduced with v1.50</a>)
+        </li>
+        <li>
+            FIXED a startup problem on Windows 8.1-based systems causing
+            "Error Code = 127 : The specified procedure could not be found."
+            (<a href="https://forums.x-plane.org/index.php?/forums/topic/210083-live-traffic-151-not-loading-error-code-127-in-log-attached/">introduced with v1.51</a>)
+        </li>
+    </ul>
+
+    <h3>v1.51</h3>
+
+    <p>
+        <b>To update</b> coming from v1.50: Just copy the 3 executables
+        <code>LiveTraffic/64/*.xpl</code>.
+    </p>
+
+    <ul>
+        <li>
+            PARTICIALLY FIXED <a href="https://github.com/TwinFan/LiveTraffic/issues/174">#174</a>:
+            Should avoid crashing after a rare and yet unexplained event leading to missing
+            data while trying to create a new aircraft.
+        </li>
+    </ul>
+
+    <h3>v1.50</h3>
+
+    <p>
+        <b>To update</b> coming from v1.24: Copy the 3 executables
+        <code>LiveTraffic/64/*.xpl</code> and the updated
+        <code>Resources/Doc8643.txt</code> file.
+    </p>
+
+    <ul>
+        <li>
+            ADDED <a href="https://github.com/TwinFan/LiveTraffic/issues/100">#100</a>:
+            Snapping to taxiways to make aircraft stay on taxiways more often.
+            Also determines gate/ramp positions and turns aircraft the right way.
+            Controlled by <i>Snap to Taxiways</i> setting in
+            <a href="https://twinfan.gitbook.io/livetraffic/setup/configuration/settings-advanced">
+                Advanced Settings
+            </a>.<br>
+            <a href="https://twinfan.gitbook.io/livetraffic/reference/snapping-to-taxiways">See documentation</a>
+            for some background of how it works.
+        </li>
+        <li>
+            ADDED <a href="https://github.com/TwinFan/LiveTraffic/issues/17">#17</a>:
+            Soft Bezier-style curves for turning aircraft.
+        </li>
+        <li>
+            ADDED safeguard to keep approaching aircraft above 2.5° glidescope
+            to avoid landing short of the runway.
+        </li>
+        <li>
+            ADDED <a href="https://github.com/TwinFan/LiveTraffic/issues/13">#13</a>:
+            Ensure nearest aircraft are shown when reaching limit.
+        </li>
+        <li>
+            FIXED <a href="https://github.com/TwinFan/LiveTraffic/issues/170">#170</a> (Windows only):
+            Multiplayer location info initialized with "far away" again instead of zeroes.
+        </li>
+        <li>
+            ADDED message that LiveTraffic does not yet work under Vulkan/Metal.
+            Watch <a href="https://forums.x-plane.org/index.php?/forums/topic/207193-livetraffic-and-vulkanmetal/">this post</a> and await v2.0.
+        </li>
+    </ul>
+
+    <h2>v1.2</h2>
+
+    <h3>v1.24</h3>
+
+    <ul>
+        <li>
+            FIXED <a href="https://github.com/TwinFan/LiveTraffic/issues/169">#169</a>
+            auto-land.
+        </li>
+    </ul>
+
+    <h3>v1.23</h3>
+
+    <b>To update</b> coming from v1.22
+    <ul>
+        <li>copy the 3 executables <code>LiveTraffic/64/*.xpl</code>.</li>
+        <li>
+            copy the updated files <code>LiveTraffic/Resources/Doc8643.txt</code>
+            and <code>LiveTraffic/Resources/related.txt</code>.
+        </li>
+    </ul>
+
+    <p>Changes to LiveTraffic:</p>
+
+    <ul>
+        <li>
+            FIXED handling of OpenSky master data, avoiding duplicate requests.
+            Reduces likelihood of HTTP 503 error and improves handling of it.
+        </li>
+        <li>
+            UPDATED <code>Doc8643.txt</code> and <code>related.txt</code> to
+            include new ICAO aircraft type codes like B3XM (B737 MAX 10)
+        </li>
+        <li>
+            FIXED <a href="https://github.com/TwinFan/LiveTraffic/issues/156">#156</a>
+            a bug preventing the display of aircraft when decimal point in
+            regional settings differs from dot.
+        </li>
+        <li>
+            FIXED <a href="https://github.com/TwinFan/LiveTraffic/issues/50">#50</a>
+            a crash in X-Plane startup after failed initalization of LiveTraffic
+            (again), e.g. due to invalid configuration file.
+        </li>
+        <li>
+            ADDED some aspects of <a href="https://github.com/TwinFan/LiveTraffic/issues/100">#100</a>,
+            snapping to taxiways, already. Few changes to aircraft behaviour
+            will be visible yet. But LiveTraffic already reads scenery
+            information to learn about runways and taxiways.
+            Auto-land aircraft will more often and more accuractely find
+            a runway. But the main part, avoiding cutting corners when
+            leaving the runway for a taxiway or turning tight corners, is not yet in.
+        </li>
+    </ul>
+
+    <h3>v1.22 Fixits</h3>
+
+    <ul>
+        <li>
+            ADDED <a href="https://github.com/TwinFan/LiveTraffic/issues/44">#44</a>
+            lookup of a/c type designator by human-readable model text.
+            Can avoid using standard A320/follow-me car in many, though not all cases.<br>
+            Many thanks to @crbascott for providing the mapping file
+            <code>model_typecode.txt</code>, which you need to place into
+            <code>LiveTraffic/Resources</code>.
+        </li>
+        <li>
+            2 changes to <a href="https://forums.x-plane.org/index.php?/files/file/51786-livetraffic-api/">LTAPI</a>
+            for other plugins' benefit:
+            <ul>
+                <li>
+                    ADDED <a href="https://github.com/TwinFan/LTAPI/issues/2">#2</a>
+                    CSL model in use
+                </li>
+                <li>
+                    CHANGED <a href="https://github.com/TwinFan/LTAPI/issues/3">#3</a>
+                    precision of location from <code>float</code> to <code>double</code>.
+                </li>
+            </ul>
+        </li>
+    </ul>
+
+    <h3>v1.21 Fixits</h3>
+
+    <ul>
+        <li>
+            ADDED <a href="https://github.com/TwinFan/LiveTraffic/issues/152">#152</a>
+            option <i>Log.txt: Set Log Level = "Debug"</i> to
+            <a href="https://twinfan.gitbook.io/livetraffic/setup/configuration/settings-debug">Debug Settings</a>, in case users search there
+            when following
+            <a href="https://forums.x-plane.org/index.php?/forums/topic/174691-if-you-want-support-contains-template/">support request guidelines</a>.
+            Unchecking this option resets Log Level to "Warning".
+        </li>
+        <li>
+            CHANGED <a href="https://github.com/TwinFan/LiveTraffic/issues/149">#149</a>:
+            OpenSky Master Data channel is enforced to be active, when OpenSky
+            tracking data is used to avoid
+            <a href="https://forums.x-plane.org/index.php?/forums/topic/186475-take-off-planes-are-shown-as-follow-me-cars/">"only A320/follow-me car" issue</a>.<br>
+            Also, OpenSky Master is enabled as a recommendation when activating
+            RealTraffic channel (but can be deactivated manually in this case).
+        </li>
+        <li>
+            CHANGED <a href="https://github.com/TwinFan/LiveTraffic/issues/122">#122</a>
+            drawing of message area's background, possibly reducing cloud texture glitches.
+            Fix courtesy of slgoldberg.
+        </li>
+        <li>
+            FIXED <a href="https://github.com/TwinFan/LiveTraffic/issues/153">#153</a>
+            validation of original ADSBEx API keys after ADSBEx's server response changed.
+        </li>
+        <li>
+            CHANGED <a href="https://github.com/TwinFan/LiveTraffic/issues/151">#151</a>
+            network timeout to 90s and made it configurable in Advanced Settings.
+            This shall reduce the likelyhood that tracking requests to OpenSky
+            time out.
+        </li>
+        <li>
+            FIXED <a href="https://github.com/TwinFan/LiveTraffic/issues/148">#148</a>
+            late reaction to activating OpenSky Master Data mid-flight and
+            memory leak when OpenSky Master Data stays inactive.
+        </li>
+        <li>
+            FIXED <a href="https://github.com/TwinFan/LiveTraffic/issues/136">#136</a>
+            (Linux only) freeze when stopping a/c display / deactivating LiveTraffic /
+            stopping X-Plane with RealTraffic channel on but no RealTraffic app running.
+        </li>
+    </ul>
+
+    <h3>v1.20.190718 CSL / AI / Multiplayer enhancements</h3>
+
+    <ul>
+        <li>
+            CHANGED <a href="https://github.com/TwinFan/LiveTraffic/issues/111">#111</a>
+            menu item "TCAS controlled": Can now also be <strong>de</strong>activated
+            to give up AI plane/TCAS control, so another plugin can take
+            over mid-flight.
+        </li>
+        <li>
+            CAHNGED <a href="https://github.com/TwinFan/LiveTraffic/issues/120">#120</a>
+            <a href="https://github.com/TwinFan/LiveTraffic/issues/129">#129</a>
+            how planes are selected for the max 19 AI/TCAS slots:
+            Planes in front have priority over those to the side over those
+            in the back. And planes on the ground have even lower priority
+            if you are airborne.
+        </li>
+        <li>
+            ADDED <a href="https://github.com/TwinFan/LiveTraffic/issues/143">#143</a>
+            a power user workaround to run another multiplayer client in parallel
+            with working animations/lights. Requires your local CSL models to be
+            changed by the latest CSL2XSB script. Please see
+            <a href="https://twinfan.gitbook.io/livetraffic/setup/installation/csl2xsb">
+                documentation for details
+            </a>.
+        </li>
+        <li>
+            ADDED rotor / propellor / reversers / wheel animations. Requires
+            <ul>
+                <li>supporting CSL models (many in the Bluebell package work)</li>
+                <li>conversion of CSL models with latest CSL2XSB script</li>
+            </ul>
+            See <a href="https://twinfan.gitbook.io/livetraffic/setup/installation/csl2xsb">
+                documentation for details
+            </a>.
+        </li>
+        <li>
+            UPDATED, basically rewrote the <a href="https://twinfan.gitbook.io/livetraffic/setup/other-multiplayer-in-parallel">
+                documentation page on many multiplayer clients in parallel<a />,
+                like when also using XSquawkBox, X-IvAp, Swift and the like.
+        <li>
+            ADDED <a href="https://github.com/TwinFan/LiveTraffic/issues/147">#147</a>:
+            RealTraffic now provides a proper timestamp in its tracking data,
+            which LiveTraffic uses for path calculations.
+        </li>
+        <li>
+            <strong>Features relevant to other plugins' or CSL model developers:</strong>
+            <ul>
+                <li>
+                    ADDED support for <a href="https://github.com/TwinFan/libxplanemp/wiki/OBJ8-CSL-dataRefs">
+                        more CSL animation dataRefs
+                    </a>.
+                </li>
+                <li>
+                    ADDED: All <code>sim/multiplayer/position</code> dataRefs are now
+                    provided for AI planes, including <code>v_x/y/z</code>.
+                </li>
+                <li>
+                    CHANGED: Position reporting by <code>sim/multiplayer/position</code>
+                    is the <em>next</em> drawing cycle's position,
+                    which helps camera plugins to stay in synch with focus plane.
+                </li>
+                <li>
+                    ADDED <a href="https://github.com/TwinFan/LiveTraffic/issues/144">#144</a>
+                    shared dataRefs for providing textual information
+                    about planes as <a href="https://forums.x-plane.org/index.php?/files/file/52997-fstrampfree/">
+                        suggested by FSTramp
+                    </a>.
+                </li>
+                <li>
+                    SEE the <a href="https://github.com/TwinFan/libxplanemp/wiki">
+                        Wiki of my libxplanemp fork
+                    </a> for more details.
+                </li>
+                <li>
+                    CHANGED and ENHANCED <a href="https://github.com/TwinFan/LiveTraffic/issues/86">#86</a>
+                    communication to
+                    <a href="https://forums.x-plane.org/index.php?/files/file/51786-livetraffic-api/">LTAPI</a>,
+                    which is now an efficient bulk data transfer and includes
+                    many text info elements.
+            </ul>
+        </li>
+        <li>
+            FIXED <a href="https://github.com/TwinFan/LiveTraffic/issues/146">#146</a>:
+            If using RealTraffic data, OpenSky Master Data will now always be queried
+            and used if activated (Activation of OpenSky Master Data is always
+            recommended). Previously, for most planes no master data was
+            requested and display relied on RealTraffic's info only.
+        </li>
+        <li>
+            FIXED <a href="https://github.com/TwinFan/LiveTraffic/issues/139">#139</a>
+            ADSBEx data will only be processed if in configured range to avoid
+            immediate removal of planes after creation.
+        </li>
+        <li>
+            FIXED <a href="https://github.com/TwinFan/LiveTraffic/issues/140">#140</a>
+            identification of network problems with revocation lists on
+            non-English installations of Windows.
+        </li>
+        <li>
+            FIXED <a href="https://github.com/TwinFan/LiveTraffic/issues/14">#14</a>
+            Set a timeout of 30s for most network operations to avoid hang-ups
+            when network gets lost.
+        </li>
+    </ul>
+
+    <h2>v1.10</h2>
+
+    <h3>v1.16.190507 ADSBEx with RapidAPI</h3>
+
+    <p>
+
+        <ul>
+            <li>
+                ADDED <a href="https://github.com/TwinFan/LiveTraffic/issues/138">#138</a>
+                ability to connect to ADS-B Exhcange via
+                <a href="https://rapidapi.com/adsbx/api/adsbx-flight-sim-traffic">RapidAPI</a>.<br>
+                <b>Note: This is a paid service.</b> See
+                <a href="https://twinfan.gitbook.io/livetraffic/setup/installation/ads-b-exchange">documentation</a>
+                for more info.
+            </li>
+            <li>
+                FIXED <a href="https://github.com/TwinFan/LiveTraffic/issues/135">#135</a>
+                ADSBEx channel no longer fails and disables when no aircraft are returned.
+            </li>
+            <li>
+                FIXED <a href="https://github.com/TwinFan/LiveTraffic/issues/137">#137</a>
+                LiveTraffic no longer fails to start up if X-Plane commands (like
+                <code>sim/general/hat_switch_left</code>) are not found. This might allow
+                using LiveTraffic even on outdated vesions like XP10.45 (untested).
+            </li>
+        </ul>
+
+        <h3>v1.15.190428 ADSBEx with API Key</h3>
+
+        <ul>
+            <li>
+                CHANGED <a href="https://github.com/TwinFan/LiveTraffic/issues/132">#132</a>
+                channel ADS-B Exchange to
+                <a href="https://www.adsbexchange.com/data/">new API</a>
+                after public API closed down.<br>
+                <b>Note: API key required</b>, to get one you need to be feeding
+                ADS-B data to ADS-B Exchange. Then, you can
+                <a href="https://adsbexchange.com/contact/">request a key there</a>
+                and enter it into LiveTraffic's
+                <a href="https://twinfan.gitbook.io/livetraffic/setup/configuration/settings-basics">Basic Settings</a>
+                to re-enable the ADSBEx channel.
+            </li>
+            <li>
+                FIXED <a href="https://github.com/TwinFan/LiveTraffic/issues/131">#131</a>
+                errorneous warning <code>valid OBJ8 part types are LIGHTS or SOLID. Got LIGHTS.</code>.
+            </li>
+        </ul>
+
+        <h3>v1.10.190406 RealTraffic, ForeFlight</h3>
+
+        <ul>
+            <li>
+                ADDED <a href="https://github.com/TwinFan/LiveTraffic/issues/65">#65</a>
+                RealTraffic as a new channel. See
+                <a href="https://twinfan.gitbook.io/livetraffic/setup/installation/realtraffic-connectivity">configuration instructions</a>.<br>
+            </li>
+            <li>
+                ADDED <a href="https://github.com/TwinFan/LiveTraffic/issues/47">#47</a>
+                ForeFlight as an output channel. See
+                <a href="https://twinfan.gitbook.io/livetraffic/setup/installation/foreflight">configuration info</a>.<br>
+            </li>
+            <li>
+                FIXED checking for updates so that it happens every 48h only
+                if no update was found during last check.
+            </li>
+            <li>
+                REMOVED <a href="https://github.com/TwinFan/LiveTraffic/issues/125">#125</a>
+                historic options from config file to prevent users from being trapped
+                with "No enabled active channel...".
+            </li>
+        </ul>
+
+
+        <h2>v1.00 Public Release</h2>
+
+        <h3>v1.00.190309</h3>
+
+        <ul>
+            <li>
+                RELEASE BUILD, i.e. no time limit.
+            </li>
+            <li>
+                UPDATED <a href="https://github.com/TwinFan/LiveTraffic/issues/117">#117</a>
+                handling of AI/TCAS planes so that third-party plugins
+                have a better chance of seeing LiveTraffic's AI planes with their correct heading.<br>
+                X-Plane's internal map and Little NavMap now show LiveTraffic's planes.
+            </li>
+            <li>
+                CHANGED <a href="https://github.com/TwinFan/LiveTraffic/issues/118">#118</a>
+                reporting of warnings/infos while parsing CSL packages. Repeated
+                messages <i>per package/<code>xsb_aircrafts.txt</code> file</i>
+                are now suppressed and only a counter reported. Previosuly, packages with additional
+                parameters could cause thousands of lines of repeating <code>Log.txt</code> output.
+            </li>
+            <li>
+                FIXED <a href="https://github.com/TwinFan/LiveTraffic/issues/112">#112</a>
+                ASSERT FAILED for <code>bWrapAround</code>, a bug in handling
+                roll.
+            </li>
+        </ul>
+
+        <h2>v0.90 Public Beta</h2>
+
+        <h3>v0.94.190303 Public Beta - Release Candidate 2</h3>
+
+        <ul>
+            <li>
+                ADDED <a href="https://github.com/TwinFan/LiveTraffic/issues/107">#107</a>
+                checking for new version on X-Plane.org every 48h; if so message shows up and
+                additional menu item <code>LiveTraffic/New Version...</code> becomes available.
+            </li>
+            <li>
+                ADDED <a href="https://github.com/TwinFan/LiveTraffic/issues/30">#30</a>
+                menu items
+                <ul>
+                    <li>Aircraft Info shown, which hides/shows all A/C Info wnds</li>
+                    <li>Close All Windows, which closes all A/C Info wnds</li>
+                    <li>Labels shown, which toggles if labels are shown in the current view (internal/external/VR)</li>
+                </ul>
+            </li>
+            <li>
+                ADDED <a href="https://github.com/TwinFan/LiveTraffic/issues/30">#30</a>
+                commands for most menu items, so that you can assign keys or
+                joystick buttons to them in X-Plane's Keyboard and Joystick settings.<br>
+                In XP11, assigned keyboard shortcuts show up next to the menu items.
+            </li>
+            <li>
+                ADDED <a href="https://github.com/TwinFan/LiveTraffic/issues/110">#110</a>
+                option to only control AI aircraft for TCAS blibs on request, i.e.
+                not automatically. That helps integration with other multiplayer
+                clients, who could then control TCAS.
+            </li>
+            <li>
+                ADDED <a href="https://github.com/TwinFan/LiveTraffic/issues/114">#114</a>
+                button to A/C info window for switching between AUTO and
+                locked-to-selected-a/c mode.
+            </li>
+            <li>
+                ADDED <a href="https://github.com/TwinFan/LiveTraffic/issues/103">#103</a>
+                manipulation of external camera position using standard commands
+                as in X-Plane's Free Camera view. Hat switch mapped to
+                left/right/forward/aft movement. Zoom supported.
+            </li>
+            <li>
+                VR only:
+                <ul>
+                    <li>
+                        A/C Info Window follows into external camera view,
+                        so that "Camera" checkbox stays available for getting out of Camera view.
+                    </li>
+                    <li>
+                        CHANGED <a href="https://github.com/TwinFan/LiveTraffic/issues/115">#115</a>
+                        A/C Info Window cannot be closed when in external camera view,
+                        so that the button to return from camery view remains available.
+                    </li>
+                </ul>
+            </li>
+            <li>
+                Linux only: Open help URLs using <code>xdg-open</code> instead of
+                <code>open</code>.
+            </li>
+            <li>
+                Further CHANGED initial window positioning, especially for Settings UI.
+            </li>
+            <li>
+                CHANGED <a href="https://github.com/TwinFan/LiveTraffic/issues/108">#108</a>
+                version number of <code>FlightModels.prf</code> and enhanced validation to make sure everybody updates.
+            </li>
+            <li>
+                ADDED <a href="https://github.com/TwinFan/LiveTraffic/issues/109">#109</a>
+                Embraer E-Jet and ERJ families to <code>related.txt</code>.
+            </li>
+            <li>
+                FIXED <a href="https://github.com/TwinFan/LiveTraffic/issues/116">#116</a>
+                banking on approach, which had happened especially often in
+                auto-land situations.
+            </li>
+        </ul>
+
+        <h3>v0.93.190224 Public Beta - Release Candidate 1</h3>
+
+        <ul>
+            <li>
+                ADDED <a href="https://github.com/TwinFan/LiveTraffic/issues/98">#98</a>
+                <a href="https://twinfan.gitbook.io/livetraffic/setup/installation/step-by-step">
+                    step-by-step instruction for Bluebell CSL package installation
+                </a>
+                to documentation especially targeting new users.
+            </li>
+            <li>
+                ADDED <a href="https://github.com/TwinFan/LiveTraffic/issues/105">#105</a>
+                a <code>Help</code> submenu to <code>Plugins > LiveTraffic</code> as well as
+                help buttons labeled <code>[?]</code> to the A/C Info and Settings
+                window for direct access to relevant online documentation.
+            </li>
+            <li>
+                CHANGED <a href="https://github.com/TwinFan/LiveTraffic/issues/106">#106</a>
+                handling of A/C Info windows in XP11 to make use of XP11 features:
+                <ul>
+                    <li>Created as floating windows, ie. can be moved across monitors.</li>
+                    <li>Created as VR windows when in VR mode.</li>
+                    <li>
+                        Floating windows move into VR and vice versa when entering/leaving VR.<br>
+                        VR functionality untested as I don't have a VR rig. Qualified feedback welcome!
+                    </li>
+                    <li>
+                        New menu entry <code>Plugins > LiveTraffic > Aircraft Info... (Popped out)</code>
+                        creates a popped out window (native OS window).<br>
+                        Initial position might not be optimal yet, but can then be
+                        moved anywhere on your desktop.
+                    </li>
+                </ul>
+            </li>
+            <li>
+                ADDED <a href="https://github.com/TwinFan/LiveTraffic/issues/16">#16</a>
+                roll to aircraft movement when flying curves. Still looks a bit shaky,
+                will only get better after implementing Bezier curves
+                (<a href="https://github.com/TwinFan/LiveTraffic/issues/17">#17</a>) after v1.0.
+            </li>
+            <li>
+                ADDED current number of aircraft shown to menu item text of
+                <code>Plugins &gt; LiveTraffic &gt; Aircraft displayed</code>.
+            </li>
+            <li>
+                ADDED <a href="https://github.com/TwinFan/LiveTraffic/issues/102">#102</a>
+                option to Advanced Settings to select which level of messages to
+                show in message area.
+            </li>
+            <li>
+                FIXED <a href="https://github.com/TwinFan/LiveTraffic/issues/104">#104</a>
+                positioning of all windows in X-Plane 11.<br>
+                Message are will show up on right-most monitor in top right corner.<br>
+                Settings and A/C info windows will initially be placed in the
+                center of the main screen.
+            </li>
+            <li>
+                FIXED <a href="https://github.com/TwinFan/LiveTraffic/issues/99">#99</a>
+                <I>Last Data</I> info in A/C information window, especially obvious
+                in ADSBEx streams, in which the last timestamp never became negative.
+            </li>
+            <li>
+                CHANGED <a href="https://github.com/TwinFan/LiveTraffic/issues/97">#97</a>
+                aircraft's ICAO type selection: Decision is pushed out to a moment before
+                actual plane creation when infos from various channels are
+                collected and combined. Reduces warnings about missing ICAO type
+                in <code>Log.txt</code> significantly. Better identifies
+                ground vehicles especially in ADS-B streams.
+            </li>
+            <li>
+                Also, the CSL model for a plane can now change in-flight if
+                new info arrives that affects model-matching, e.g. a proper
+                ICAO type for a plane previously shown with defaults.<br>
+                After manually loading CSL models in Settings > CSL all planes
+                are re-matched, immediately making use of newly loaded models.
+            </li>
+            <li>
+                REMOVED settings for reading historic ADS-B Exchange data, see
+                <a href="https://twinfan.gitbook.io/livetraffic/reference/faq#is-there-an-option-to-read-historic-tracking-data-wasnt-there-once-one">here</a>
+                for reasoning.
+            </li>
+            <li>
+                CHANGED <a href="https://github.com/TwinFan/LiveTraffic/issues/101">#101</a>
+                and enhanced technical exception handling. LT disables itself in case it can't
+                recover from exception (instead of re-throwing the exception, which causes CTD).
+            </li>
+        </ul>
+
+        <h3>v0.92.190211 Public Beta</h3>
+
+        <ul>
+            <li>
+                ADDED compatibility with X-Plane 10 again for the moment.
+                This will not last forever, but with the goal to have at least
+                one release version still supporting X-Plane 10.
+            </li>
+            <li>
+                ADDED <a href="https://github.com/TwinFan/LiveTraffic/issues/96">#96</a> an error message if there are
+                no active channels serving tracking data.
+            </li>
+        </ul>
+
+        <h3>v0.92.190209 Public Beta</h3>
+
+        <ul>
+            <li>
+                Setup
+                <ul>
+                    <li>
+                        REMOVED compatibility with X-Plane 10 in preparation of using pure X-Plane 11 features.
+                    </li>
+                    <li>
+                        CHANGED <a href="https://github.com/TwinFan/LiveTraffic/issues/70">#70</a>
+                        Reality time is now taken from the network channels; removes the dependency on local PC time being correct.
+                    </li>
+                    <li>
+                        CHANGED <a href="https://github.com/TwinFan/LiveTraffic/issues/71">#71</a>
+                        creation of network connection, working around an issue when certificate revocation check is unable (Windows only)
+                    </li>
+                    <li>
+                        CHANGED <a href="https://github.com/TwinFan/LiveTraffic/issues/85">#85</a>
+                        the way text files are read, now independed of line endings. This allows to use the same installation
+                        in a dual boot config Windows/Linux and not fail on Linux when reading a CR/LF encoded <code>LiveTraffic.prf</code> file.
+                    </li>
+                </ul>
+            </li>
+            <li>
+                New/Changed Functionality
+                <ul>
+                    <li>
+                        ADDED <a href="https://github.com/TwinFan/LiveTraffic/issues/80">#80</a>
+                        ability to hide and hence impersonate planes, <a href="https://twinfan.gitbook.io/livetraffic/using-lt/aircraft-information-window/hide-and-impersonate-aircrafts">see documentation</a>.
+                    </li>
+                    <li>
+                        ADDED <a href="https://github.com/TwinFan/LiveTraffic/issues/93">#93</a>
+                        external camera view sitting on any plane's tail, <a href="https://twinfan.gitbook.io/livetraffic/using-lt/aircraft-information-window/external-camera-view">see documentation</a>.
+                    </li>
+                    <li>
+                        ADDED <a href="https://github.com/TwinFan/LiveTraffic/issues/88">#88</a>
+                        Advanced Setting to hide traffic below a certain height AGL or while taxiing,
+                        to allow better parallel operation with airport traffic plugins.
+                    </li>
+                    <li>
+                        ADDED <a href="https://github.com/TwinFan/LiveTraffic/issues/76">#76</a>
+                        Advanced Setting to allow landing lights on during taxiing to see planes at night.
+                    </li>
+                    <li>
+                        ADDED <a href="https://github.com/TwinFan/LiveTraffic/issues/69">#69</a>
+                        A/C Label Setting to control if labels shall appear in internal / external / VR views.
+                    </li>
+                    <li>
+                        CHANGED <a href="https://github.com/TwinFan/LiveTraffic/issues/74">#74</a>
+                        distances in Advanced Settings from km to nm. Existing settings from previous versions will be converted on first startup. Rounding applies.
+                    </li>
+                    <li>
+                        ADDED <a href="https://github.com/TwinFan/LiveTraffic/issues/92">#92</a>
+                        menu item to try to get access to AI planes for TCAS control. Reorganized menu.
+                        <a href="https://twinfan.gitbook.io/livetraffic/using-lt/menu-items">See new documentation</a> on menu items.
+                    </li>
+                    <li>
+                        ADDED ability to search for squawk code in <i>A/C key</i> field of A/C Information Windows.
+                    </li>
+                    <li>
+                        ADDED <a href="https://github.com/TwinFan/LiveTraffic/issues/75">#75</a>
+                        options in Debug Settings to fix model matching parameters for CSL model makers.
+                        <a href="https://twinfan.gitbook.io/livetraffic/setup/configuration/settings-debug#forced-model-matching">See documentation.</a>
+                    </li>
+                    <li>
+                        CHANGED model matching: Now passing registration (tail number) as the match string
+                        for LIVERY. CSL model makers are now able to configure liveries per individual airframe.
+                    </li>
+                    <li>
+                        REMOVED menu item for reloading plugins. No longer needed with new handling of access to AI planes / TCAS.
+                    </li>
+                </ul>
+            </li>
+            <li>
+                CHANGED <a href="https://github.com/TwinFan/LiveTraffic/issues/81">#81</a> multiplayer lib to base on latest upstream code, which in tun
+                <ul>
+                    <li>
+                        ADDED  <a href="https://github.com/TwinFan/LiveTraffic/issues/45">#45</a>
+                        ability to work without access to AI planes (then no TCAS) to enhance parallel operations with other multiplayer plugins.
+                        <a href="https://twinfan.gitbook.io/livetraffic/setup/other-multiplayer-in-parallel">See documentation</a> for usage instructions.
+                    </li>
+                    <li>
+                        CHANGED <a href="https://github.com/TwinFan/LiveTraffic/issues/63">#63</a>
+                        label drawing back to 3D phase, no longer drawing over cockpit.<br>
+                        However, in VR labels still appear in one eye only (<a href="https://github.com/TwinFan/LiveTraffic/issues/69">#69</a>).
+                    </li>
+                    <li>
+                        ADDED ability to control taxi lights in CSL models. I have not yet found a model, which supports taxi lights, though.
+                    </li>
+                    <li>
+                        ADDED clamping, i.e. the ability to detect from the OBJ8 models the necessary vertical offset for fairly good
+                        placement on the ground. Still, a well maintained <code>VERT_OFFSET</code> setting in <code>xsb_aircrafts.txt</code> is more accurate.
+                    </li>
+                </ul>
+            </li>
+
+            <li>
+                Pure Bug Fixes
+                <ul>
+                    <li>
+                        FIXED <a href="https://github.com/TwinFan/LiveTraffic/issues/73">#73</a>
+                        model-selection based on <code>related.txt</code> for some Diamond models, which appeared as gliders.
+                    </li>
+                    <li>
+                        FIXED <a href="https://github.com/TwinFan/LiveTraffic/issues/84">#84</a>
+                        Message area moving too high on Linux
+                    </li>
+                    <li>
+                        FIXED rounding of altitudes to full feet in internal calculations, which removes step climbs/descends by 1ft,
+                        especially visible on the ground.
+                    </li>
+                    <li>
+                        FIXED <a href="https://github.com/TwinFan/LiveTraffic/issues/50">#50</a>
+                        a crash of X-Plane after failed initialization of LiveTraffic.
+                    </li>
+                    <li>
+                        FIXED Stop requesting master data when shutting down, speeding up shut down of X-Plane when LiveTraffic
+                        is in the loop of fetching master data from OpenSky.
+                    </li>
+                </ul>
+            </li>
+        </ul>
+
+        <h3>v0.91.190120 Public Beta</h3>
+
+        <b>To update coming from 0.90</b> or ealier:
+
+        <ul>
+            <li>
+                The v0.91 package now ships with a directory <code>LiveTraffic/Resources/ShippedCSL</code>,
+                which contains the X-CSL FollowMe Car courtesy of X-CSL.
+                Move <code>ShippedCSL</code>
+                under the existing <code>LiveTraffic/Resources</code> directory,
+                in parallel to the existing <code>CSL</code> directory with the
+                Bluebell installation.
+            <li>
+                If you had installed the X-CSL FollowMe car manually, then remove
+                it now by deleting the <code>CARS</code> directory from
+                your <code>LiveTraffic/Resources/CSL</code> directory.
+            </li>
+            <li>
+                If you ever had trouble with "ghost planes" (seeing yellow labels
+                without aircraft) then likely your Bluebell CSL installation has been
+                damaged, possibly by the X-CSL installation. Recommendation is
+                to start over: Clear the <code>LiveTraffic/Resources/CSL</code>
+                directory and download the Bluebell package once again,
+                following the
+                <a href="https://twinfan.gitbook.io/livetraffic/setup/installation#bluebell-obj8-csl-packages">installation documentation</a>.
+            </li>
+        </ul>
+
+    <P>
+        Resulting folder structure shall be:
+<pre><code>
+    LiveTraffic
+    - 64              (.xpl binaries)
+    - Resources
+      - CSL           (for Bluebell installation)
+      - ShippedCSL
+        - XCSL_CARS   (contains the FollowMe car as included in the package now)
+</code></pre>
+
+    <P>Release content:</P>
+
+    <ul>
+        <li>
+            ADDED FollowMe Car into the LiveTraffic package, courtesy of X-CSL.
+            No need to install this model any longer from X-CSL.
+        </li>
+    </ul>
+
+    <h3>v0.90.190118 Public Beta - Hot Fix</h3>
+
+    <ul>
+        <li>
+            ADDED a delay between requests to OpenSky Master data channel to
+            avoid HTTP 503 Service Unavailable responses.
+        </li>
+        <li>
+            FIXED error handling of OpenSky Master data channel, so that too
+            many errors now do lead to channel deactivation as per design.
+        </li>
+        <li>
+            FIXED requesting routes from OpenSky: Don't query call signs with spaces
+            as they lead to HTTP 400 Bad Request. (Could probably be replaced
+            with &percnt;20, but for these call signs there aren't any routes anyway
+            so just safe that network traffic.)
+        </li>
+    </ul>
+
+    <h3>v0.90.190117 Public Beta</h3>
+
+    No change beside the version number.
+
+    <h2>v0.80 Closed Beta</h2>
+
+    <h3>v0.86.20190112 Public Beta candidate</h3>
+
+    <ul>
+        <li>
+            NEW <a href="https://github.com/TwinFan/LiveTraffic/issues/37">#37</a>
+            flight route number and routing information from OpenSky,
+            which takes priority over routing info from ADS-B Exchange.
+            This is the first time flight numbers of commercial flights
+            become available. Note that such info is manually maintained by
+            OpenSky supporters based on call signs. You can report wrong routes
+            in the flight detail window of their
+            <a href="https://opensky-network.org/network/explorer">OpenSky Explorer</a>
+            if you have an OpenSky login.
+        </li>
+        <li>
+            NEW <a href="https://github.com/TwinFan/LiveTraffic/issues/53">#53</a>
+            configuration for label colors in "Settings > A/C Labels".
+        </li>
+        <li>
+            NEW <a href="https://github.com/TwinFan/LiveTraffic/issues/42">#42</a>
+            tab "Settings > CSL" for configuration of up to 7
+            CSL paths, and standard codes for default aircraft and ground
+            vehicles.
+        </li>
+        <li>
+            NEW "CSL model" info in A/C information window.
+        </li>
+        <li>
+            UPDATED <a href="https://github.com/TwinFan/LiveTraffic/issues/38">#38</a>,
+            <code>related.txt</code> with twin engine props, GA, and
+            helicopter codes.
+        </li>
+        <li>
+            UPDATED <code>Doc8643.txt</code> file to January 2019, better
+            replacement of unicode characters
+            (similar character instead of just ?).
+        </li>
+        <li>
+            FIXED <a href="https://github.com/TwinFan/LiveTraffic/issues/66">#66</a>,
+            which removes deprecated code for Macs around file system access.
+            This is pure code refactoring and shall not influence functionality.
+        </li>
+    </ul>
+
+    <h3>v0.85.20190106</h3>
+
+    <ul>
+        <li>
+            FIXED <a href="https://github.com/TwinFan/LiveTraffic/issues/60">#60</a>
+            <a href="https://github.com/TwinFan/LiveTraffic/issues/67">#67</a>
+            aircraft too high on final and turning 180 degrees on touch-down (I hope).
+            This is yet another significant change to the handling, analysis, cleansing, and
+            landing/take off prediction code of flight tracking data.
+            New isse will require new data for analysis.
+        </li>
+        <li>
+            FIXED <a href="https://github.com/TwinFan/LiveTraffic/issues/63">#63</a>
+            Label text size with HDR and antialiasing settings SSAA and higher.
+            Involves a hack of reading <code>X-Plane.prf</code> file to find out
+            about current settings. Try playing with "Visual Effetcs" and
+            "Antialiasing" sliders in XP11.
+        </li>
+        <li>
+            CHANGED <a href="https://github.com/TwinFan/LiveTraffic/issues/53">#53</a>
+            color of labels for Airbus to red...which at the moment is just a proof-of-concept
+            that LT can set individual colors. Will become configurable in future release.
+        </li>
+        <li>
+            CHANGED AGL text to "GND_ON" when on ground in A/C info wnd and labels.
+        </li>
+    </ul>
+
+
+    <h3>v0.84.20181229 Intermediate Release</h3>
+
+    <ul>
+        <li>
+            NEW <a href="https://github.com/TwinFan/LiveTraffic/issues/62">#62</a>
+            feature 'auto-select' for A/c Info Window. Can be activated via new
+            menu command <code>Aircraft Info (Auto-select)</code> or by typing
+            'AUTO' into an open info window's edit field.<br>
+            Indicated by trailing text '(AUTO)' in title bar.<br>
+            Window will follow the closest a/c in view, slightly prefering
+            a/c straight ahead over a/c to the side.
+        </li>
+        <li>
+            CHANGED <a href="https://github.com/TwinFan/LiveTraffic/issues/61">#61</a>
+            <a href="https://github.com/TwinFan/LiveTraffic/issues/43">#43</a>
+            <a href="https://github.com/TwinFan/LiveTraffic/issues/58">#58</a>:
+            In a multi-channel configuration, OpenSky now has priority when
+            creating a/c, meaning: if both channels
+            'see' an aircraft before it is actually created then OpenSky
+            will be the channel LiveTraffic prefers. Reason is on average
+            worse quality of unconsolidated ADS-B Exchange data.
+        </li>
+        <li>
+            FIXED <a href="https://github.com/TwinFan/LiveTraffic/issues/48">#48</a>
+            <a href="https://github.com/TwinFan/LiveTraffic/issues/57">#57</a>
+            <a href="https://github.com/TwinFan/LiveTraffic/issues/58">#58</a>:
+            Further enhanced flight data cleansing. Mostly affects data from
+            ADS-B Exchange, which don't seem to be consolidated on the server.
+        </li>
+    </ul>
+
+    <h3>v0.84.20181224</h3>
+
+    <ul>
+        <li>
+            FIXED <a href="https://github.com/TwinFan/LiveTraffic/issues/61">#61</a>
+            <a href="https://github.com/TwinFan/LiveTraffic/issues/43">#43</a>
+            <a href="https://github.com/TwinFan/LiveTraffic/issues/58">#58</a>:
+            Better handling of mixed channels. Please run with all channels
+            enabled. A/c will at any point in time be fed by one channel
+            only, but switching to another is possible if (a) the original
+            channel stopped feeding and (b) the new position is in a
+            reasonable direction to prevent 180 degree turns.<br>
+            As channels aren't time-synched LT needs to make up for the
+            reported time difference with unusual slow/fast plane movements.<br>
+            A channel switch will be document with a DEBUG-level <code>Log.txt</code>
+            entry like <code>
+                DEBUG AA73C3 (SWA1730): SWITCHED CHANNEL from
+                'ADSB Exchange Live Online' to 'OpenSky Live Online'
+            </code>.
+        </li>
+        <li>
+            FIXED <a href="https://github.com/TwinFan/LiveTraffic/issues/48">#48</a>
+            <a href="https://github.com/TwinFan/LiveTraffic/issues/57">#57</a>
+            <a href="https://github.com/TwinFan/LiveTraffic/issues/58">#58</a>:
+            Flight data cleansing introduced, which tries to remove
+            ill-looking positions from the position queue.
+            This shall lead to a lot less 180 degree turns and other
+            weird movements. It will not remove all weird behaviour, though.<br>
+            A position removal will be document with a DEBUG-level <code>Log.txt</code>
+            entry like <code>DEBUG A25CDC (SKW4148): Removed an invalid position</code>.
+        </li>
+        <li>
+            CHANGED default configuration: Auto-Start enabled, all channels enabled.
+        </li>
+        <li>
+            ADDED <a href="https://github.com/TwinFan/LiveTraffic/issues/37">#37 (still open)</a>:
+            A/c info wnd displays origin/dest airport info as reported
+            by ADS-B-Exchange. No interpretation...if wrong refer to ADSBEx.
+        </li>
+        <li>
+            FIXED <a href="https://github.com/TwinFan/LiveTraffic/issues/64">#64</a>:
+            Fixed using correct altitude value from OpenSky stream,
+            specifically: geo altitude instead of barometric altitude.
+            Should lead to OpenSky a/c better hit runway threshold.
+        </li>
+        <li>
+            FIXED: Enhancements to take-off prediction. Should more often and
+            more smoothly see rotate phase right before take off.
+        </li>
+        <li>
+            FIXED <a href="https://github.com/TwinFan/LiveTraffic/issues/56">#56</a>
+            reading <code>[CSLPaths]</code> in <code>LiveTraffic.prf</code>
+            containing spaces. Tested/fixed full path usage on Mac.
+        </li>
+        <li>
+            ADDED Config file entries for <code>DEFAULT_AC_TYPE A320</code> and
+            <code>DEFAULT_CAR_TYPE ZZZC</code> to <code>LiveTraffic.prf</code>
+            to specify ICAO types to use when (a) no a/c type could be
+            determined and (b) for cars.
+        </li>
+        <li>
+            ADDED <a href="https://github.com/TwinFan/LiveTraffic/issues/51">#51</a>
+            identification of ground vehicles in flight data and display of them
+            using the type configured with <code>DEFAULT_CAR_TYPE</code> in
+            <code>LiveTraffic.prf</code>. Requires such a type as a
+            CSL model. Tested with <a href="http://csl.x-air.ru/info/item/150?lang_id=43">
+                this model
+            </a>.
+        </li>
+    </ul>
+
+
+    <h3>v0.83.20181212</h3>
+
+    <ul>
+        <li>
+            FIXED <a href="https://github.com/TwinFan/LiveTraffic/issues/44">#44 (still open)</a>
+            a bug in Multiplayer Lib preventing to find a match based
+            on Doc8643 aircraft categorization (ie. find something of
+            roughly similar size) after no match was found
+            directly or via <code>related.txt</code>.
+        </li>
+        <li>
+            ADDED feature to Multiplay Lib to do this Doc8643 match also with matching
+            airline livery.<br>
+            This fix will mean that with a reasonable number of CSL packages
+            installed nearly no plane will need to be rendered with the
+            default plane (currently A320) provided the ICAO type code
+            is included in the received tracking data.
+        </li>
+        <li>
+            ADDED <a href="https://github.com/TwinFan/LiveTraffic/issues/52">#52</a>:
+            Multiplayer Lib: If <code>VERT_OFFSET</code> is not given in
+            <code>xsb_aircraft.txt</code>
+            files then it will default to a value between 1.2 and 5.5
+            depending on Doc8643 aircraft categorization to avoid planes
+            sliding on their belly.
+        </li>
+        <li>
+            ADDED a new option <i>Any a/c id</i> to Settings / Labels, which displays
+            the first non-empty field from <i>
+                flight number, call sign,
+                registration, transponder hex code.
+            </i> Good as the one option
+            to id an aircraft.
+        </li>
+        <li>
+            FIXED <a href="https://github.com/TwinFan/LiveTraffic/issues/54">#54</a>
+            flight phase "Rotate": aircraft taking off should now
+            in most cases rotate before take off and initially
+            climb with pitch up.<br>
+            Might also positively influence occurences of too steep take offs,
+            but that was not initially targeted with this fix.
+        </li>
+        <li>
+            CHANGED <a href="https://github.com/TwinFan/LiveTraffic/issues/55">#55</a>:
+            Once an aircraft reaches an invalid position (like climbed too
+            high with no more live tracking data available) it is now removed
+            immediately. Reduces number of <code>CalcPPos: Ignoring invalid pos</code>
+            debug messages in the log dramatically.
+        </li>
+        <li>
+            UPDATED <code>related.txt</code>, especially in
+            the area of business jets and GA, still ongoing.
+        </li>
+        <li>
+            CHANGED <a href="https://github.com/TwinFan/LiveTraffic/issues/49">#49</a>
+            Settings / Advanced: Cleanup, moved debug options to bottom,
+            added option for logging raw network data to <code>LTRawFD.log</code>.
+        </li>
+    </ul>
+
+
+    <h3>v0.82.20181208</h3>
+
+    <P>
+        This version does not solve any issue completely but lays the
+        foundation to do so with the next version.
+    </P>
+
+    <ul>
+        <li>
+            CHANGED <a href="https://github.com/TwinFan/LiveTraffic/issues/38">#38 (still open)</a>:
+            Reorganized Resources directory, <b>now also includes <code>FlightModels.prf</code></b>,
+            <code>Doc8643.txt</code> regenerated from scratch, current as of November 2018,
+            <code>related.txt</code> reworked in large parts (smaller planes yet to do).
+            All comes completely with the LT package.
+        </li>
+        <li>
+            CHANGED <a href="https://github.com/TwinFan/LiveTraffic/issues/44">#44 (still open)</a>:
+            Identify, log, accept a/c master data without ICAO type code,
+            but will still be rendered as A320.
+        </li>
+        <li>
+            CHANGED <a href="https://github.com/TwinFan/LiveTraffic/issues/42">#42 (still open)</a>:
+            Started to change how LT looks for CSL directories. Will
+            become a config option. Location will now default to
+            <code>LiveTraffic/Resources/CSL</code> <b>only</b>,
+            but additional places can be added.
+        </li>
+        <li>
+            ADDED <a href="https://github.com/TwinFan/LiveTraffic/issues/52">#52 (still open)</a>
+            a default of 3 for <code>VERT_OFFSET</code> if not given by <code>xsb_aircraft.txt</code>.
+            That should be OK for mid-range jets, might be a bit high for GA which might
+            appear hovering over ground. A better implementation to come which distinguishes
+            five defaults by a/c classification.
+        </li>
+    </ul>
+
+    <h3>v0.81.20181202</h3>
+    <ul>
+        <li>
+            ADDED <a href="https://github.com/TwinFan/LiveTraffic/issues/39">#39</a>
+            easier usage of LiveTraffic and XSquawkBox in parallel.
+            See new topic on
+            <a href="https://twinfan.gitbook.io/livetraffic/setup/other-multiplayer-in-parallel">
+                Parallel usage
+            </a>.
+        </li>
+        <li>
+            ADDED <a href="https://github.com/TwinFan/LiveTraffic/issues/40">#40</a>
+            support for MacOS versions before 10.14 Mojave.
+            10.12 Sierra confirmed by tester.
+            Should work down to 10.9 Mavericks.
+        </li>
+    </ul>
+
+    <h3>v0.80.20181130</h3>
+    <ul>
+        <li>First version offered to selected beta testers</li>
+    </ul>
+
+
+</body>
+</html>